"""Prep ETL tooling package."""

<<<<<<< HEAD
from __future__ import annotations

from typing import Any
=======
from .crawler import main as run_crawler, process_urls
from .parser import extract_reg_sections, pdf_to_text
>>>>>>> 4b5c1b16

__all__ = [
    "load_regdocs",
    "process_urls",
    "run_crawler",
    "extract_reg_sections",
    "pdf_to_text",
]


def __getattr__(name: str) -> Any:  # pragma: no cover - thin convenience wrapper
    if name == "load_regdocs":
        from .loader import load_regdocs as attr

        return attr
    if name == "process_urls":
        from .crawler import process_urls as attr

        return attr
    if name == "run_crawler":
        from .crawler import main as attr

        return attr
    if name == "extract_reg_sections":
        from .parser import extract_reg_sections as attr

        return attr
    if name == "pdf_to_text":
        from .parser import pdf_to_text as attr

        return attr
    raise AttributeError(name)<|MERGE_RESOLUTION|>--- conflicted
+++ resolved
@@ -1,13 +1,7 @@
 """Prep ETL tooling package."""
 
-<<<<<<< HEAD
-from __future__ import annotations
-
-from typing import Any
-=======
 from .crawler import main as run_crawler, process_urls
 from .parser import extract_reg_sections, pdf_to_text
->>>>>>> 4b5c1b16
 
 __all__ = [
     "load_regdocs",
