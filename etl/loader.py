"""Database loader utilities for regulatory documents."""

from __future__ import annotations

from collections.abc import Iterable, Mapping
from typing import Any

from sqlalchemy import select
from sqlalchemy.orm import Session

from prep.models.orm import RegDoc

# Columns that can be persisted on ``RegDoc`` records.
_REGDOC_FIELDS: set[str] = {
    "sha256_hash",
    "jurisdiction",
    "state",
    "city",
    "doc_type",
    "title",
    "summary",
    "source_url",
    "raw_payload",
}


def _normalize_row(row: Mapping[str, Any]) -> dict[str, Any]:
    """Validate and coerce incoming RegDoc payloads."""

    sha_hash = row.get("sha256_hash")
    if not sha_hash:
        raise ValueError("RegDoc payload missing required 'sha256_hash'")

    normalized = {key: row[key] for key in _REGDOC_FIELDS if key in row and row[key] is not None}
    normalized.setdefault("raw_payload", dict(row))
    return normalized


def load_regdocs(session: Session, rows: Iterable[Mapping[str, Any]]) -> dict[str, int]:
<<<<<<< HEAD
    """Perform an UPSERT of :class:`RegDoc` records by ``sha256_hash``."""
=======
    """Perform an UPSERT of :class:`RegDoc` records by ``sha256_hash``.

    Args:
        session: Active SQLAlchemy session connected to the target database.
        rows: Iterable of dictionaries (or mappings) describing RegDocs.

    Returns:
        A dictionary summarizing how many records were inserted, updated, or
        skipped during the load.
    """
>>>>>>> 4b5c1b16

    inserted = 0
    updated = 0
    skipped = 0

    for row in rows:
        try:
            normalized = _normalize_row(row)
        except ValueError:
            skipped += 1
            continue

        sha_hash = normalized["sha256_hash"]
<<<<<<< HEAD
=======
        existing = session.execute(
            select(RegDoc).where(RegDoc.sha256_hash == sha_hash)
        ).scalar_one_or_none()

        if existing is None:
            # Insert new record
            doc = RegDoc(**normalized)
            session.add(doc)
            inserted += 1
        else:
            # Update existing record
            for key, value in normalized.items():
                setattr(existing, key, value)
            updated += 1

    return {"inserted": inserted, "updated": updated, "skipped": skipped}


_OPTIONAL_FIELDS = {"effective_date", "citation_url"}


def _coerce_date(value: Any) -> date | None:
    if value in (None, ""):
        return None
    if isinstance(value, date) and not isinstance(value, datetime):
        return value
    if isinstance(value, datetime):
        return value.date()
    if isinstance(value, str):
        try:
            return date.fromisoformat(value)
        except ValueError as exc:  # pragma: no cover - validation occurs earlier in pipeline
            raise ValueError(f"Invalid effective_date value: {value!r}") from exc
    raise ValueError(f"Unsupported effective_date type: {type(value)!r}")


def _normalize_row(row: Mapping[str, Any]) -> dict[str, Any]:
    missing = _REQUIRED_FIELDS - row.keys()
    if missing:
        raise ValueError(f"RegDoc row missing required fields: {sorted(missing)}")

    normalized: dict[str, Any] = {field: row[field] for field in _REQUIRED_FIELDS}
    if not normalized["sha256_hash"]:
        raise ValueError("sha256_hash must be non-empty")

    for field in _OPTIONAL_FIELDS:
        if field in row and row[field] not in (None, ""):
            normalized[field] = row[field]

    if "effective_date" in normalized:
        normalized["effective_date"] = _coerce_date(normalized["effective_date"])

    return normalized


async def load_regdocs(session: AsyncSession, rows: Sequence[Mapping[str, Any]]) -> dict[str, int]:
    """UPSERT the provided rows into ``reg_docs``."""

    summary = {"inserted": 0, "updated": 0, "skipped": 0}
    if not rows:
        return summary

    for row in rows:
        normalized = _normalize_row(row)
        sha_hash = normalized["sha256_hash"]

>>>>>>> 4b5c1b16
        existing = (
            session.execute(select(RegDoc).where(RegDoc.sha256_hash == sha_hash))
            .scalars()
            .one_or_none()
        )

        if existing is None:
            session.add(RegDoc(**normalized))
            inserted += 1
            continue

        changed = False
        for key, value in normalized.items():
            if getattr(existing, key) != value:
                setattr(existing, key, value)
                changed = True

        if changed:
            updated += 1
        else:
            skipped += 1

    session.flush()

    return {"inserted": inserted, "updated": updated, "skipped": skipped}


__all__ = ["load_regdocs"]<|MERGE_RESOLUTION|>--- conflicted
+++ resolved
@@ -37,9 +37,6 @@
 
 
 def load_regdocs(session: Session, rows: Iterable[Mapping[str, Any]]) -> dict[str, int]:
-<<<<<<< HEAD
-    """Perform an UPSERT of :class:`RegDoc` records by ``sha256_hash``."""
-=======
     """Perform an UPSERT of :class:`RegDoc` records by ``sha256_hash``.
 
     Args:
@@ -50,7 +47,6 @@
         A dictionary summarizing how many records were inserted, updated, or
         skipped during the load.
     """
->>>>>>> 4b5c1b16
 
     inserted = 0
     updated = 0
@@ -64,8 +60,6 @@
             continue
 
         sha_hash = normalized["sha256_hash"]
-<<<<<<< HEAD
-=======
         existing = session.execute(
             select(RegDoc).where(RegDoc.sha256_hash == sha_hash)
         ).scalar_one_or_none()
@@ -132,7 +126,6 @@
         normalized = _normalize_row(row)
         sha_hash = normalized["sha256_hash"]
 
->>>>>>> 4b5c1b16
         existing = (
             session.execute(select(RegDoc).where(RegDoc.sha256_hash == sha_hash))
             .scalars()
