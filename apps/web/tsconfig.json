{
  "compilerOptions": {
    "target": "ESNext",
    "useDefineForClassFields": true,
    "lib": ["DOM", "DOM.Iterable", "ESNext"],
    "allowJs": false,
    "skipLibCheck": true,
    "esModuleInterop": false,
    "allowSyntheticDefaultImports": true,
    "strict": true,
    "forceConsistentCasingInFileNames": true,
    "module": "ESNext",
    "moduleResolution": "Node",
    "resolveJsonModule": true,
    "isolatedModules": true,
    "noEmit": true,
    "jsx": "react-jsx",
<<<<<<< HEAD
    "types": ["vite/client", "vitest/globals"]
=======
    "types": ["vitest/globals", "@testing-library/jest-dom"]
>>>>>>> b745fee1
  },
  "include": ["src"],
  "references": [{ "path": "../.." }]
}<|MERGE_RESOLUTION|>--- conflicted
+++ resolved
@@ -15,11 +15,8 @@
     "isolatedModules": true,
     "noEmit": true,
     "jsx": "react-jsx",
-<<<<<<< HEAD
     "types": ["vite/client", "vitest/globals"]
-=======
     "types": ["vitest/globals", "@testing-library/jest-dom"]
->>>>>>> b745fee1
   },
   "include": ["src"],
   "references": [{ "path": "../.." }]
