--- conflicted
+++ resolved
@@ -324,13 +324,9 @@
                 doing_business_as=vendor.doing_business_as,
                 status=VendorStatus(vendor.status),
                 primary_location=Location(**vendor.primary_location),
-<<<<<<< HEAD
-                contact=None if vendor.contact is None else ContactInfo(**vendor.contact),
-=======
                 contact=None
                 if vendor.contact is None
                 else BaseModel.model_validate(vendor.contact),
->>>>>>> 581be5f4
                 tax_id_last4=vendor.tax_id_last4,
                 created_at=vendor.created_at,
                 updated_at=vendor.updated_at,
