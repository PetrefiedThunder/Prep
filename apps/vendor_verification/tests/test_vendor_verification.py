--- conflicted
+++ resolved
@@ -28,16 +28,7 @@
 # Create in-memory SQLite database for testing
 # Use StaticPool to ensure all connections share the same in-memory database
 TEST_DATABASE_URL = "sqlite:///:memory:"
-<<<<<<< HEAD
-engine = create_engine(
-    TEST_DATABASE_URL,
-    connect_args={"check_same_thread": False},
-    poolclass=StaticPool,
-    echo=False
-)
-=======
 engine = create_engine(TEST_DATABASE_URL, connect_args={"check_same_thread": False}, echo=False)
->>>>>>> 581be5f4
 TestingSessionLocal = sessionmaker(autocommit=False, autoflush=False, bind=engine)
 
 
