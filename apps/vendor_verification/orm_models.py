--- conflicted
+++ resolved
@@ -8,21 +8,12 @@
     Column,
     DateTime,
     ForeignKey,
-<<<<<<< HEAD
-    Integer,
-    JSON,
-=======
->>>>>>> 581be5f4
     String,
     UniqueConstraint,
     func,
 )
-<<<<<<< HEAD
-from sqlalchemy.orm import DeclarativeBase, relationship
-=======
 from sqlalchemy.dialects.postgresql import JSONB
 from sqlalchemy.orm import relationship
->>>>>>> 581be5f4
 
 from prep.models.guid import GUID
 
