<<<<<<< HEAD
"""Fee schedule models and helpers used by jurisdiction scrapers."""
=======
"""Common fee schedule primitives used by city ingestors."""
>>>>>>> a1501819

from __future__ import annotations

from dataclasses import dataclass, field
<<<<<<< HEAD
from typing import Iterable, Optional
=======
from typing import Iterable, Sequence
"""Compatibility exports for jurisdiction fee schedules."""

from __future__ import annotations

from apps.city_regulatory_service.src.models.requirements import (
    FeeItem,
    FeeSchedule,
    FeeValidationResult,
    RequirementsBundle,
    has_incremental,
    make_fee_schedule,
    total_one_time_cents,
    total_recurring_annualized_cents,
    validate_fee_schedule,
)
>>>>>>> a1501819

__all__ = [
    "FeeItem",
    "FeeSchedule",
    "FeeValidationResult",
<<<<<<< HEAD
    "validate_fee_schedule",
    "make_fee_schedule",
    "total_one_time_cents",
    "total_recurring_annualized_cents",
    "has_incremental",
]

# ---------------------------------------------------------------------------
# Supported fee metadata
# ---------------------------------------------------------------------------

_VALID_KINDS: set[str] = {"one_time", "recurring", "incremental"}
_VALID_CADENCE: dict[str, int] = {
=======
    "has_incremental",
    "total_one_time_cents",
    "total_recurring_annualized_cents",
    "make_fee_schedule",
    "validate_fee_schedule",
]

_VALID_KINDS = {"one_time", "recurring", "incremental"}
_ANNUAL_MULTIPLIER = {
>>>>>>> a1501819
    "annual": 1,
    "yearly": 1,
    "semi_annual": 2,
    "semiannual": 2,
    "biannual": 2,
    "quarterly": 4,
    "monthly": 12,
    "weekly": 52,
    "daily": 365,
}
_INCREMENTAL_UNITS: set[str] = {
    "per_permit",
    "per_inspection",
    "per_application",
    "per_reinspection",
}


<<<<<<< HEAD
# ---------------------------------------------------------------------------
# Data models
# ---------------------------------------------------------------------------

@dataclass(slots=True)
=======
@dataclass(slots=True, frozen=True)
>>>>>>> a1501819
class FeeItem:
    """Single fee entry within a jurisdiction's schedule."""

    name: str
    amount_cents: int
<<<<<<< HEAD
    kind: str
    cadence: Optional[str] = None
    unit: Optional[str] = None
    tier_min_inclusive: Optional[int] = None
    tier_max_inclusive: Optional[int] = None

    def dict(self) -> dict[str, object]:
        """Return a JSON-serialisable representation."""

=======
    kind: str = "one_time"
    cadence: str | None = None
    unit: str | None = None
    incremental: bool = False
    notes: str | None = None

    def __post_init__(self) -> None:
        if not self.name:
            raise ValueError("fee name must be provided")
        if self.amount_cents < 0:
            raise ValueError("fee amount must be non-negative")
        if self.kind not in _VALID_KINDS:
            raise ValueError(f"unsupported fee kind '{self.kind}'")
        if self.kind == "recurring":
            cadence = (self.cadence or "annual").lower()
            object.__setattr__(self, "cadence", cadence)
        if self.kind == "incremental" and self.unit:
            if self.unit not in _INCREMENTAL_UNITS:
                raise ValueError(f"unsupported incremental unit '{self.unit}'")

    @property
    def is_recurring(self) -> bool:
        return self.kind == "recurring"

    def annualized_amount_cents(self) -> int:
        if not self.is_recurring:
            return 0
        cadence = self.cadence or "annual"
        return self.amount_cents * _ANNUAL_MULTIPLIER.get(cadence, 1)

    def dict(self) -> dict[str, object]:
>>>>>>> a1501819
        return {
            "name": self.name,
            "amount_cents": self.amount_cents,
            "kind": self.kind,
            "cadence": self.cadence,
            "unit": self.unit,
            "incremental": self.incremental,
            "notes": self.notes,
        }

<<<<<<< HEAD
    def annualized_amount_cents(self) -> int:
        """Return the annualized cents value for recurring fees."""

        if self.kind != "recurring":
            return 0
        cadence = self.cadence or "annual"
        multiplier = _VALID_CADENCE.get(cadence, 0)
        return self.amount_cents * multiplier
=======
>>>>>>> a1501819

@dataclass(slots=True, frozen=True)
class FeeSchedule:
    """Collection of fee items for a jurisdiction."""

    jurisdiction: str
<<<<<<< HEAD
    paperwork: list[str] = field(default_factory=list)
    fees: list[FeeItem] = field(default_factory=list)
=======
    paperwork: Sequence[str] = field(default_factory=tuple)
    fees: Sequence[FeeItem] = field(default_factory=tuple)

    def __post_init__(self) -> None:
        if not self.jurisdiction:
            raise ValueError("jurisdiction identifier is required")
        paperwork: Iterable[str] = tuple(self.paperwork)
        fees: Iterable[FeeItem] = tuple(self.fees)
        object.__setattr__(self, "paperwork", paperwork)
        object.__setattr__(self, "fees", fees)
>>>>>>> a1501819

    @property
    def total_one_time_cents(self) -> int:
        return sum(item.amount_cents for item in self.fees if item.kind == "one_time")

    @property
    def total_recurring_annualized_cents(self) -> int:
        return sum(item.annualized_amount_cents() for item in self.fees if item.is_recurring)


@dataclass(slots=True, frozen=True)
class FeeValidationResult:
    """Validation payload summarising potential issues."""

    is_valid: bool
    issues: list[str]
    incremental_fee_count: int


<<<<<<< HEAD
# ---------------------------------------------------------------------------
# Validation helpers
# ---------------------------------------------------------------------------

def validate_fee_schedule(schedule: FeeSchedule) -> FeeValidationResult:
    """Validate a fee schedule returning any issues discovered."""

    issues: list[str] = []

    if not schedule.jurisdiction:
        issues.append("Missing jurisdiction identifier")

    if not schedule.fees:
        issues.append("Fee schedule must include at least one fee")

    incremental_count = 0

    for idx, fee in enumerate(schedule.fees):
        if fee.kind not in _VALID_KINDS:
            issues.append(f"Fee #{idx + 1} has invalid kind '{fee.kind}'")
        if fee.amount_cents < 0:
            issues.append(f"Fee '{fee.name}' must have a non-negative amount")

        if fee.kind == "recurring":
            cadence = fee.cadence or "annual"
            if cadence not in _VALID_CADENCE:
                issues.append(f"Recurring fee '{fee.name}' has unsupported cadence '{cadence}'")

        if fee.kind == "incremental":
            incremental_count += 1
            if fee.unit and fee.unit not in _INCREMENTAL_UNITS:
                issues.append(f"Incremental fee '{fee.name}' has unsupported unit '{fee.unit}'")

        if (
            fee.tier_min_inclusive is not None
            and fee.tier_max_inclusive is not None
            and fee.tier_min_inclusive > fee.tier_max_inclusive
        ):
            issues.append(
                f"Fee '{fee.name}' has inconsistent tier bounds"
                f" ({fee.tier_min_inclusive} > {fee.tier_max_inclusive})"
            )

    return FeeValidationResult(
        is_valid=not issues,
        issues=issues,
        incremental_fee_count=incremental_count,
    )


# ---------------------------------------------------------------------------
# Construction helpers
# ---------------------------------------------------------------------------

=======
>>>>>>> a1501819
def make_fee_schedule(
    jurisdiction: str,
    *,
    paperwork: Iterable[str] | None = None,
    fees: Iterable[FeeItem] | None = None,
) -> FeeSchedule:
    """Helper to construct a :class:`FeeSchedule` with sensible defaults."""

    return FeeSchedule(
        jurisdiction=jurisdiction,
        paperwork=tuple(paperwork or ()),
        fees=tuple(fees or ()),
    )
<<<<<<< HEAD
=======


def validate_fee_schedule(schedule: FeeSchedule) -> FeeValidationResult:
    """Validate a fee schedule returning any detected issues."""

    issues: list[str] = []
    seen_names: set[str] = set()
    incremental_count = 0
>>>>>>> a1501819

    for idx, fee in enumerate(schedule.fees):
        key = fee.name.lower()
        if key in seen_names:
            issues.append(f"duplicate fee entry detected: {fee.name}")
        else:
            seen_names.add(key)

<<<<<<< HEAD
def _coerce_iterable(items: FeeSchedule | Iterable[FeeItem]) -> Iterable[FeeItem]:
    if isinstance(items, FeeSchedule):
        return items.fees
    return items
=======
        if fee.kind == "recurring":
            cadence = fee.cadence or "annual"
            if cadence not in _ANNUAL_MULTIPLIER:
                issues.append(
                    f"recurring fee '{fee.name}' has unsupported cadence '{cadence}'"
                )
        if fee.kind == "incremental":
            incremental_count += 1
            if not fee.unit:
                issues.append(f"incremental fee '{fee.name}' is missing a unit")
        if fee.amount_cents < 0:
            issues.append(f"fee '{fee.name}' has a negative amount")
        if not fee.name:
            issues.append(f"fee #{idx + 1} is missing a name")

    paperwork = [doc.lower() for doc in schedule.paperwork]
    if len(paperwork) != len(set(paperwork)):
        issues.append("duplicate paperwork entries detected")

    return FeeValidationResult(
        is_valid=not issues,
        issues=issues,
        incremental_fee_count=incremental_count,
    )
>>>>>>> a1501819


def _iter_items(schedule_or_items: FeeSchedule | Iterable[FeeItem]) -> Iterable[FeeItem]:
    if isinstance(schedule_or_items, FeeSchedule):
        return schedule_or_items.fees
    return schedule_or_items

<<<<<<< HEAD
    return sum(item.amount_cents for item in _coerce_iterable(items) if item.kind == "one_time")
=======
>>>>>>> a1501819

def total_one_time_cents(schedule_or_items: FeeSchedule | Iterable[FeeItem]) -> int:
    """Return the total one-time cost for the provided schedule or sequence."""

<<<<<<< HEAD
def total_recurring_annualized_cents(items: FeeSchedule | Iterable[FeeItem]) -> int:
    """Compute the total recurring fees normalised to an annual amount."""

    return sum(item.annualized_amount_cents() for item in _coerce_iterable(items))
=======
    return sum(item.amount_cents for item in _iter_items(schedule_or_items) if item.kind == "one_time")

>>>>>>> a1501819

def total_recurring_annualized_cents(schedule_or_items: FeeSchedule | Iterable[FeeItem]) -> int:
    """Return the annualised recurring cost for the provided schedule or sequence."""

    return sum(item.annualized_amount_cents() for item in _iter_items(schedule_or_items) if item.is_recurring)

<<<<<<< HEAD
    return any(item.kind == "incremental" for item in _coerce_iterable(items))
=======

def has_incremental(schedule_or_items: FeeSchedule | Iterable[FeeItem]) -> bool:
    """Return ``True`` if any incremental fees are present."""

    return any(item.kind == "incremental" for item in _iter_items(schedule_or_items))
    "RequirementsBundle",
    "validate_fee_schedule",
    "make_fee_schedule",
    "total_one_time_cents",
    "total_recurring_annualized_cents",
    "has_incremental",
]
>>>>>>> a1501819
<|MERGE_RESOLUTION|>--- conflicted
+++ resolved
@@ -1,15 +1,10 @@
-<<<<<<< HEAD
 """Fee schedule models and helpers used by jurisdiction scrapers."""
-=======
 """Common fee schedule primitives used by city ingestors."""
->>>>>>> a1501819
 
 from __future__ import annotations
 
 from dataclasses import dataclass, field
-<<<<<<< HEAD
 from typing import Iterable, Optional
-=======
 from typing import Iterable, Sequence
 """Compatibility exports for jurisdiction fee schedules."""
 
@@ -26,13 +21,11 @@
     total_recurring_annualized_cents,
     validate_fee_schedule,
 )
->>>>>>> a1501819
 
 __all__ = [
     "FeeItem",
     "FeeSchedule",
     "FeeValidationResult",
-<<<<<<< HEAD
     "validate_fee_schedule",
     "make_fee_schedule",
     "total_one_time_cents",
@@ -46,7 +39,6 @@
 
 _VALID_KINDS: set[str] = {"one_time", "recurring", "incremental"}
 _VALID_CADENCE: dict[str, int] = {
-=======
     "has_incremental",
     "total_one_time_cents",
     "total_recurring_annualized_cents",
@@ -56,7 +48,6 @@
 
 _VALID_KINDS = {"one_time", "recurring", "incremental"}
 _ANNUAL_MULTIPLIER = {
->>>>>>> a1501819
     "annual": 1,
     "yearly": 1,
     "semi_annual": 2,
@@ -75,21 +66,17 @@
 }
 
 
-<<<<<<< HEAD
 # ---------------------------------------------------------------------------
 # Data models
 # ---------------------------------------------------------------------------
 
 @dataclass(slots=True)
-=======
 @dataclass(slots=True, frozen=True)
->>>>>>> a1501819
 class FeeItem:
     """Single fee entry within a jurisdiction's schedule."""
 
     name: str
     amount_cents: int
-<<<<<<< HEAD
     kind: str
     cadence: Optional[str] = None
     unit: Optional[str] = None
@@ -99,7 +86,6 @@
     def dict(self) -> dict[str, object]:
         """Return a JSON-serialisable representation."""
 
-=======
     kind: str = "one_time"
     cadence: str | None = None
     unit: str | None = None
@@ -131,7 +117,6 @@
         return self.amount_cents * _ANNUAL_MULTIPLIER.get(cadence, 1)
 
     def dict(self) -> dict[str, object]:
->>>>>>> a1501819
         return {
             "name": self.name,
             "amount_cents": self.amount_cents,
@@ -142,7 +127,6 @@
             "notes": self.notes,
         }
 
-<<<<<<< HEAD
     def annualized_amount_cents(self) -> int:
         """Return the annualized cents value for recurring fees."""
 
@@ -151,18 +135,14 @@
         cadence = self.cadence or "annual"
         multiplier = _VALID_CADENCE.get(cadence, 0)
         return self.amount_cents * multiplier
-=======
->>>>>>> a1501819
 
 @dataclass(slots=True, frozen=True)
 class FeeSchedule:
     """Collection of fee items for a jurisdiction."""
 
     jurisdiction: str
-<<<<<<< HEAD
     paperwork: list[str] = field(default_factory=list)
     fees: list[FeeItem] = field(default_factory=list)
-=======
     paperwork: Sequence[str] = field(default_factory=tuple)
     fees: Sequence[FeeItem] = field(default_factory=tuple)
 
@@ -173,7 +153,6 @@
         fees: Iterable[FeeItem] = tuple(self.fees)
         object.__setattr__(self, "paperwork", paperwork)
         object.__setattr__(self, "fees", fees)
->>>>>>> a1501819
 
     @property
     def total_one_time_cents(self) -> int:
@@ -193,7 +172,6 @@
     incremental_fee_count: int
 
 
-<<<<<<< HEAD
 # ---------------------------------------------------------------------------
 # Validation helpers
 # ---------------------------------------------------------------------------
@@ -248,8 +226,6 @@
 # Construction helpers
 # ---------------------------------------------------------------------------
 
-=======
->>>>>>> a1501819
 def make_fee_schedule(
     jurisdiction: str,
     *,
@@ -263,8 +239,6 @@
         paperwork=tuple(paperwork or ()),
         fees=tuple(fees or ()),
     )
-<<<<<<< HEAD
-=======
 
 
 def validate_fee_schedule(schedule: FeeSchedule) -> FeeValidationResult:
@@ -273,7 +247,6 @@
     issues: list[str] = []
     seen_names: set[str] = set()
     incremental_count = 0
->>>>>>> a1501819
 
     for idx, fee in enumerate(schedule.fees):
         key = fee.name.lower()
@@ -282,12 +255,10 @@
         else:
             seen_names.add(key)
 
-<<<<<<< HEAD
 def _coerce_iterable(items: FeeSchedule | Iterable[FeeItem]) -> Iterable[FeeItem]:
     if isinstance(items, FeeSchedule):
         return items.fees
     return items
-=======
         if fee.kind == "recurring":
             cadence = fee.cadence or "annual"
             if cadence not in _ANNUAL_MULTIPLIER:
@@ -312,7 +283,6 @@
         issues=issues,
         incremental_fee_count=incremental_count,
     )
->>>>>>> a1501819
 
 
 def _iter_items(schedule_or_items: FeeSchedule | Iterable[FeeItem]) -> Iterable[FeeItem]:
@@ -320,32 +290,24 @@
         return schedule_or_items.fees
     return schedule_or_items
 
-<<<<<<< HEAD
     return sum(item.amount_cents for item in _coerce_iterable(items) if item.kind == "one_time")
-=======
->>>>>>> a1501819
 
 def total_one_time_cents(schedule_or_items: FeeSchedule | Iterable[FeeItem]) -> int:
     """Return the total one-time cost for the provided schedule or sequence."""
 
-<<<<<<< HEAD
 def total_recurring_annualized_cents(items: FeeSchedule | Iterable[FeeItem]) -> int:
     """Compute the total recurring fees normalised to an annual amount."""
 
     return sum(item.annualized_amount_cents() for item in _coerce_iterable(items))
-=======
     return sum(item.amount_cents for item in _iter_items(schedule_or_items) if item.kind == "one_time")
 
->>>>>>> a1501819
 
 def total_recurring_annualized_cents(schedule_or_items: FeeSchedule | Iterable[FeeItem]) -> int:
     """Return the annualised recurring cost for the provided schedule or sequence."""
 
     return sum(item.annualized_amount_cents() for item in _iter_items(schedule_or_items) if item.is_recurring)
 
-<<<<<<< HEAD
     return any(item.kind == "incremental" for item in _coerce_iterable(items))
-=======
 
 def has_incremental(schedule_or_items: FeeSchedule | Iterable[FeeItem]) -> bool:
     """Return ``True`` if any incremental fees are present."""
@@ -358,4 +320,3 @@
     "total_recurring_annualized_cents",
     "has_incremental",
 ]
->>>>>>> a1501819
