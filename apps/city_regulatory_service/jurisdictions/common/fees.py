<<<<<<< HEAD
"""Shared fee schedule models for city regulatory ingestors."""
=======
"""Fee schedule models and helpers used by jurisdiction scrapers."""
"""Common fee schedule primitives used by city ingestors."""
>>>>>>> 83f9a8a3

from __future__ import annotations

from dataclasses import dataclass, field
<<<<<<< HEAD
from typing import Iterable, Sequence


_VALID_KINDS = {"one_time", "recurring", "incremental"}
_ANNUALIZED_CADENCE = {
    "annual": 1,
    "yearly": 1,
    "semi_annual": 2,
    "biannual": 2,
    "quarterly": 4,
    "monthly": 12,
}


@dataclass(frozen=True, slots=True)
class FeeItem:
    """Single fee entry within a jurisdiction's schedule."""
=======
from typing import Iterable, Optional
from typing import Iterable, Sequence
"""Compatibility exports for jurisdiction fee schedules."""
>>>>>>> 83f9a8a3

from __future__ import annotations

<<<<<<< HEAD
    def __post_init__(self) -> None:  # pragma: no cover - simple validation
        if not self.name:
            raise ValueError("Fee name must be provided")
        if self.amount_cents < 0:
            raise ValueError("Fee amounts must be non-negative")
        if self.kind not in _VALID_KINDS:
            raise ValueError(f"Unsupported fee kind '{self.kind}'")

    @property
    def is_recurring(self) -> bool:
        return self.kind == "recurring"

    def annualized_amount_cents(self) -> int:
        if not self.is_recurring:
            return 0
        cadence = (self.cadence or "annual").lower()
        multiplier = _ANNUALIZED_CADENCE.get(cadence, 1)
        return self.amount_cents * multiplier

    def dict(self) -> dict[str, object]:
        payload = {
=======
from apps.city_regulatory_service.src.models.requirements import (
    FeeItem,
    FeeSchedule,
    FeeValidationResult,
    RequirementsBundle,
    has_incremental,
    make_fee_schedule,
    total_one_time_cents,
    total_recurring_annualized_cents,
    validate_fee_schedule,
)

__all__ = [
    "FeeItem",
    "FeeSchedule",
    "FeeValidationResult",
    "validate_fee_schedule",
    "make_fee_schedule",
    "total_one_time_cents",
    "total_recurring_annualized_cents",
    "has_incremental",
]

# ---------------------------------------------------------------------------
# Supported fee metadata
# ---------------------------------------------------------------------------

_VALID_KINDS: set[str] = {"one_time", "recurring", "incremental"}
_VALID_CADENCE: dict[str, int] = {
    "has_incremental",
    "total_one_time_cents",
    "total_recurring_annualized_cents",
    "make_fee_schedule",
    "validate_fee_schedule",
]

_VALID_KINDS = {"one_time", "recurring", "incremental"}
_ANNUAL_MULTIPLIER = {
    "annual": 1,
    "yearly": 1,
    "semi_annual": 2,
    "semiannual": 2,
    "biannual": 2,
    "quarterly": 4,
    "monthly": 12,
    "weekly": 52,
    "daily": 365,
}
_INCREMENTAL_UNITS: set[str] = {
    "per_permit",
    "per_inspection",
    "per_application",
    "per_reinspection",
}


# ---------------------------------------------------------------------------
# Data models
# ---------------------------------------------------------------------------

@dataclass(slots=True)
@dataclass(slots=True, frozen=True)
class FeeItem:
    """Single fee entry within a jurisdiction's schedule."""

    name: str
    amount_cents: int
    kind: str
    cadence: Optional[str] = None
    unit: Optional[str] = None
    tier_min_inclusive: Optional[int] = None
    tier_max_inclusive: Optional[int] = None

    def dict(self) -> dict[str, object]:
        """Return a JSON-serialisable representation."""

    kind: str = "one_time"
    cadence: str | None = None
    unit: str | None = None
    incremental: bool = False
    notes: str | None = None

    def __post_init__(self) -> None:
        if not self.name:
            raise ValueError("fee name must be provided")
        if self.amount_cents < 0:
            raise ValueError("fee amount must be non-negative")
        if self.kind not in _VALID_KINDS:
            raise ValueError(f"unsupported fee kind '{self.kind}'")
        if self.kind == "recurring":
            cadence = (self.cadence or "annual").lower()
            object.__setattr__(self, "cadence", cadence)
        if self.kind == "incremental" and self.unit:
            if self.unit not in _INCREMENTAL_UNITS:
                raise ValueError(f"unsupported incremental unit '{self.unit}'")

    @property
    def is_recurring(self) -> bool:
        return self.kind == "recurring"

    def annualized_amount_cents(self) -> int:
        if not self.is_recurring:
            return 0
        cadence = self.cadence or "annual"
        return self.amount_cents * _ANNUAL_MULTIPLIER.get(cadence, 1)

    def dict(self) -> dict[str, object]:
        return {
>>>>>>> 83f9a8a3
            "name": self.name,
            "amount_cents": self.amount_cents,
            "kind": self.kind,
            "cadence": self.cadence,
            "unit": self.unit,
            "incremental": self.incremental,
            "notes": self.notes,
        }
<<<<<<< HEAD
        return {key: value for key, value in payload.items() if value is not None}


@dataclass(frozen=True, slots=True)
=======

    def annualized_amount_cents(self) -> int:
        """Return the annualized cents value for recurring fees."""

        if self.kind != "recurring":
            return 0
        cadence = self.cadence or "annual"
        multiplier = _VALID_CADENCE.get(cadence, 0)
        return self.amount_cents * multiplier

@dataclass(slots=True, frozen=True)
>>>>>>> 83f9a8a3
class FeeSchedule:
    """Collection of fee items for a jurisdiction."""

    jurisdiction: str
<<<<<<< HEAD
    paperwork: Sequence[str] = field(default_factory=tuple)
    fees: Sequence[FeeItem] = field(default_factory=tuple)

    def __post_init__(self) -> None:  # pragma: no cover - structural normalization
        if isinstance(self.paperwork, Iterable) and not isinstance(self.paperwork, tuple):
            object.__setattr__(self, "paperwork", tuple(self.paperwork))
        if isinstance(self.fees, Iterable) and not isinstance(self.fees, tuple):
            object.__setattr__(self, "fees", tuple(self.fees))

    @property
    def total_one_time_cents(self) -> int:
        return sum(item.amount_cents for item in self.fees if not item.is_recurring)

    @property
    def total_recurring_annualized_cents(self) -> int:
        return sum(item.annualized_amount_cents() for item in self.fees)


@dataclass(frozen=True, slots=True)
class FeeValidationResult:
    """Validation payload summarizing potential issues."""
=======
    paperwork: list[str] = field(default_factory=list)
    fees: list[FeeItem] = field(default_factory=list)
    paperwork: Sequence[str] = field(default_factory=tuple)
    fees: Sequence[FeeItem] = field(default_factory=tuple)

    def __post_init__(self) -> None:
        if not self.jurisdiction:
            raise ValueError("jurisdiction identifier is required")
        paperwork: Iterable[str] = tuple(self.paperwork)
        fees: Iterable[FeeItem] = tuple(self.fees)
        object.__setattr__(self, "paperwork", paperwork)
        object.__setattr__(self, "fees", fees)

    @property
    def total_one_time_cents(self) -> int:
        return sum(item.amount_cents for item in self.fees if item.kind == "one_time")

    @property
    def total_recurring_annualized_cents(self) -> int:
        return sum(item.annualized_amount_cents() for item in self.fees if item.is_recurring)


@dataclass(slots=True, frozen=True)
class FeeValidationResult:
    """Validation payload summarising potential issues."""
>>>>>>> 83f9a8a3

    is_valid: bool
    issues: list[str]
    incremental_fee_count: int


# ---------------------------------------------------------------------------
# Validation helpers
# ---------------------------------------------------------------------------

def validate_fee_schedule(schedule: FeeSchedule) -> FeeValidationResult:
    """Validate a fee schedule returning any issues discovered."""

    issues: list[str] = []

<<<<<<< HEAD
    seen_names: set[str] = set()
    for item in schedule.fees:
        key = item.name.lower()
        if key in seen_names:
            issues.append(f"Duplicate fee entry detected: {item.name}")
        else:
            seen_names.add(key)
        if item.amount_cents < 0:
            issues.append(f"Negative amount for fee: {item.name}")

    paperwork_lower = [doc.lower() for doc in schedule.paperwork]
    if len(set(paperwork_lower)) != len(schedule.paperwork):
        issues.append("Duplicate paperwork entries detected")

    incremental_count = sum(1 for item in schedule.fees if item.incremental)
=======
    if not schedule.jurisdiction:
        issues.append("Missing jurisdiction identifier")

    if not schedule.fees:
        issues.append("Fee schedule must include at least one fee")

    incremental_count = 0

    for idx, fee in enumerate(schedule.fees):
        if fee.kind not in _VALID_KINDS:
            issues.append(f"Fee #{idx + 1} has invalid kind '{fee.kind}'")
        if fee.amount_cents < 0:
            issues.append(f"Fee '{fee.name}' must have a non-negative amount")

        if fee.kind == "recurring":
            cadence = fee.cadence or "annual"
            if cadence not in _VALID_CADENCE:
                issues.append(f"Recurring fee '{fee.name}' has unsupported cadence '{cadence}'")

        if fee.kind == "incremental":
            incremental_count += 1
            if fee.unit and fee.unit not in _INCREMENTAL_UNITS:
                issues.append(f"Incremental fee '{fee.name}' has unsupported unit '{fee.unit}'")

        if (
            fee.tier_min_inclusive is not None
            and fee.tier_max_inclusive is not None
            and fee.tier_min_inclusive > fee.tier_max_inclusive
        ):
            issues.append(
                f"Fee '{fee.name}' has inconsistent tier bounds"
                f" ({fee.tier_min_inclusive} > {fee.tier_max_inclusive})"
            )

    return FeeValidationResult(
        is_valid=not issues,
        issues=issues,
        incremental_fee_count=incremental_count,
    )


# ---------------------------------------------------------------------------
# Construction helpers
# ---------------------------------------------------------------------------

def make_fee_schedule(
    jurisdiction: str,
    *,
    paperwork: Iterable[str] | None = None,
    fees: Iterable[FeeItem] | None = None,
) -> FeeSchedule:
    """Helper to construct a :class:`FeeSchedule` with sensible defaults."""

    return FeeSchedule(
        jurisdiction=jurisdiction,
        paperwork=tuple(paperwork or ()),
        fees=tuple(fees or ()),
    )


def validate_fee_schedule(schedule: FeeSchedule) -> FeeValidationResult:
    """Validate a fee schedule returning any detected issues."""

    issues: list[str] = []
    seen_names: set[str] = set()
    incremental_count = 0

    for idx, fee in enumerate(schedule.fees):
        key = fee.name.lower()
        if key in seen_names:
            issues.append(f"duplicate fee entry detected: {fee.name}")
        else:
            seen_names.add(key)

def _coerce_iterable(items: FeeSchedule | Iterable[FeeItem]) -> Iterable[FeeItem]:
    if isinstance(items, FeeSchedule):
        return items.fees
    return items
        if fee.kind == "recurring":
            cadence = fee.cadence or "annual"
            if cadence not in _ANNUAL_MULTIPLIER:
                issues.append(
                    f"recurring fee '{fee.name}' has unsupported cadence '{cadence}'"
                )
        if fee.kind == "incremental":
            incremental_count += 1
            if not fee.unit:
                issues.append(f"incremental fee '{fee.name}' is missing a unit")
        if fee.amount_cents < 0:
            issues.append(f"fee '{fee.name}' has a negative amount")
        if not fee.name:
            issues.append(f"fee #{idx + 1} is missing a name")

    paperwork = [doc.lower() for doc in schedule.paperwork]
    if len(paperwork) != len(set(paperwork)):
        issues.append("duplicate paperwork entries detected")

>>>>>>> 83f9a8a3
    return FeeValidationResult(
        is_valid=not issues,
        issues=issues,
        incremental_fee_count=incremental_count,
    )
<<<<<<< HEAD
=======


def _iter_items(schedule_or_items: FeeSchedule | Iterable[FeeItem]) -> Iterable[FeeItem]:
    if isinstance(schedule_or_items, FeeSchedule):
        return schedule_or_items.fees
    return schedule_or_items

    return sum(item.amount_cents for item in _coerce_iterable(items) if item.kind == "one_time")

def total_one_time_cents(schedule_or_items: FeeSchedule | Iterable[FeeItem]) -> int:
    """Return the total one-time cost for the provided schedule or sequence."""

def total_recurring_annualized_cents(items: FeeSchedule | Iterable[FeeItem]) -> int:
    """Compute the total recurring fees normalised to an annual amount."""

    return sum(item.annualized_amount_cents() for item in _coerce_iterable(items))
    return sum(item.amount_cents for item in _iter_items(schedule_or_items) if item.kind == "one_time")


def total_recurring_annualized_cents(schedule_or_items: FeeSchedule | Iterable[FeeItem]) -> int:
    """Return the annualised recurring cost for the provided schedule or sequence."""

    return sum(item.annualized_amount_cents() for item in _iter_items(schedule_or_items) if item.is_recurring)
>>>>>>> 83f9a8a3

    return any(item.kind == "incremental" for item in _coerce_iterable(items))

<<<<<<< HEAD
__all__ = ["FeeItem", "FeeSchedule", "FeeValidationResult", "validate_fee_schedule"]
=======
def has_incremental(schedule_or_items: FeeSchedule | Iterable[FeeItem]) -> bool:
    """Return ``True`` if any incremental fees are present."""

    return any(item.kind == "incremental" for item in _iter_items(schedule_or_items))
    "RequirementsBundle",
    "validate_fee_schedule",
    "make_fee_schedule",
    "total_one_time_cents",
    "total_recurring_annualized_cents",
    "has_incremental",
]
>>>>>>> 83f9a8a3
<|MERGE_RESOLUTION|>--- conflicted
+++ resolved
@@ -1,14 +1,10 @@
-<<<<<<< HEAD
 """Shared fee schedule models for city regulatory ingestors."""
-=======
 """Fee schedule models and helpers used by jurisdiction scrapers."""
 """Common fee schedule primitives used by city ingestors."""
->>>>>>> 83f9a8a3
 
 from __future__ import annotations
 
 from dataclasses import dataclass, field
-<<<<<<< HEAD
 from typing import Iterable, Sequence
 
 
@@ -26,15 +22,12 @@
 @dataclass(frozen=True, slots=True)
 class FeeItem:
     """Single fee entry within a jurisdiction's schedule."""
-=======
 from typing import Iterable, Optional
 from typing import Iterable, Sequence
 """Compatibility exports for jurisdiction fee schedules."""
->>>>>>> 83f9a8a3
 
 from __future__ import annotations
 
-<<<<<<< HEAD
     def __post_init__(self) -> None:  # pragma: no cover - simple validation
         if not self.name:
             raise ValueError("Fee name must be provided")
@@ -56,7 +49,6 @@
 
     def dict(self) -> dict[str, object]:
         payload = {
-=======
 from apps.city_regulatory_service.src.models.requirements import (
     FeeItem,
     FeeSchedule,
@@ -165,7 +157,6 @@
 
     def dict(self) -> dict[str, object]:
         return {
->>>>>>> 83f9a8a3
             "name": self.name,
             "amount_cents": self.amount_cents,
             "kind": self.kind,
@@ -174,12 +165,10 @@
             "incremental": self.incremental,
             "notes": self.notes,
         }
-<<<<<<< HEAD
         return {key: value for key, value in payload.items() if value is not None}
 
 
 @dataclass(frozen=True, slots=True)
-=======
 
     def annualized_amount_cents(self) -> int:
         """Return the annualized cents value for recurring fees."""
@@ -191,12 +180,10 @@
         return self.amount_cents * multiplier
 
 @dataclass(slots=True, frozen=True)
->>>>>>> 83f9a8a3
 class FeeSchedule:
     """Collection of fee items for a jurisdiction."""
 
     jurisdiction: str
-<<<<<<< HEAD
     paperwork: Sequence[str] = field(default_factory=tuple)
     fees: Sequence[FeeItem] = field(default_factory=tuple)
 
@@ -218,7 +205,6 @@
 @dataclass(frozen=True, slots=True)
 class FeeValidationResult:
     """Validation payload summarizing potential issues."""
-=======
     paperwork: list[str] = field(default_factory=list)
     fees: list[FeeItem] = field(default_factory=list)
     paperwork: Sequence[str] = field(default_factory=tuple)
@@ -244,7 +230,6 @@
 @dataclass(slots=True, frozen=True)
 class FeeValidationResult:
     """Validation payload summarising potential issues."""
->>>>>>> 83f9a8a3
 
     is_valid: bool
     issues: list[str]
@@ -260,7 +245,6 @@
 
     issues: list[str] = []
 
-<<<<<<< HEAD
     seen_names: set[str] = set()
     for item in schedule.fees:
         key = item.name.lower()
@@ -276,7 +260,6 @@
         issues.append("Duplicate paperwork entries detected")
 
     incremental_count = sum(1 for item in schedule.fees if item.incremental)
-=======
     if not schedule.jurisdiction:
         issues.append("Missing jurisdiction identifier")
 
@@ -374,14 +357,15 @@
     if len(paperwork) != len(set(paperwork)):
         issues.append("duplicate paperwork entries detected")
 
->>>>>>> 83f9a8a3
     return FeeValidationResult(
         is_valid=not issues,
         issues=issues,
         incremental_fee_count=incremental_count,
     )
-<<<<<<< HEAD
-=======
+
+
+__all__ = ["FeeItem", "FeeSchedule", "FeeValidationResult", "validate_fee_schedule"]
+
 
 
 def _iter_items(schedule_or_items: FeeSchedule | Iterable[FeeItem]) -> Iterable[FeeItem]:
@@ -405,13 +389,9 @@
     """Return the annualised recurring cost for the provided schedule or sequence."""
 
     return sum(item.annualized_amount_cents() for item in _iter_items(schedule_or_items) if item.is_recurring)
->>>>>>> 83f9a8a3
 
     return any(item.kind == "incremental" for item in _coerce_iterable(items))
 
-<<<<<<< HEAD
-__all__ = ["FeeItem", "FeeSchedule", "FeeValidationResult", "validate_fee_schedule"]
-=======
 def has_incremental(schedule_or_items: FeeSchedule | Iterable[FeeItem]) -> bool:
     """Return ``True`` if any incremental fees are present."""
 
@@ -423,4 +403,3 @@
     "total_recurring_annualized_cents",
     "has_incremental",
 ]
->>>>>>> 83f9a8a3
