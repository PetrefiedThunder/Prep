--- conflicted
+++ resolved
@@ -29,15 +29,6 @@
     validate_fee_schedule,
 )
 
-<<<<<<< HEAD
-# Import additional ORM entities from the shared regulatory module
-try:  # pragma: no cover - degrade gracefully when dependencies unavailable
-    from prep.regulatory.models import CityFeeSchedule
-except Exception:  # pragma: no cover - set placeholder for test environments
-    CityFeeSchedule = None
-
-=======
->>>>>>> 8bbd3ecb
 __all__ = [
     "CityJurisdiction",
     "CityAgency",
