"""City Regulatory Service source modules."""

<<<<<<< HEAD
from .estimator import CostEstimate, RequirementCostBreakdown, estimate_costs, load_bundle

try:  # pragma: no cover - gracefully degrade if regulatory models unavailable
    from .models import (
        CityAgency,
        CityComplianceTemplate,
        CityETLRun,
        CityJurisdiction,
        CityRequirement,
        CityRequirementLink,
        FeeItem,
        FeeSchedule,
        FeeValidationResult,
        Jurisdiction,
        RequirementRecord,
        RequirementsBundle,
        has_incremental,
        make_fee_schedule,
        total_one_time_cents,
        total_recurring_annualized_cents,
        validate_fee_schedule,
    )
except Exception:  # pragma: no cover - exposed attributes set to None for tests
    CityAgency = CityComplianceTemplate = CityETLRun = None
    CityJurisdiction = CityRequirement = CityRequirementLink = None
    FeeItem = FeeSchedule = FeeValidationResult = None
    Jurisdiction = RequirementRecord = RequirementsBundle = None
    make_fee_schedule = validate_fee_schedule = None
    total_one_time_cents = total_recurring_annualized_cents = None
    has_incremental = None

__all__ = [
    "CostEstimate",
    "RequirementCostBreakdown",
    "estimate_costs",
    "load_bundle",
    "CityJurisdiction",
    "CityAgency",
    "CityRequirement",
    "CityRequirementLink",
    "CityComplianceTemplate",
    "CityETLRun",
    "FeeItem",
    "FeeSchedule",
    "FeeValidationResult",
    "Jurisdiction",
    "RequirementRecord",
    "RequirementsBundle",
    "make_fee_schedule",
    "validate_fee_schedule",
    "total_one_time_cents",
    "total_recurring_annualized_cents",
    "has_incremental",
=======
from .estimators import estimate_costs, load_bundle
from .models import FeeItem, FeeSchedule, RequirementsBundle

__all__ = [
    "estimate_costs",
    "load_bundle",
    "FeeItem",
    "FeeSchedule",
    "RequirementsBundle",
>>>>>>> f819865e
]<|MERGE_RESOLUTION|>--- conflicted
+++ resolved
@@ -1,6 +1,5 @@
 """City Regulatory Service source modules."""
 
-<<<<<<< HEAD
 from .estimator import CostEstimate, RequirementCostBreakdown, estimate_costs, load_bundle
 
 try:  # pragma: no cover - gracefully degrade if regulatory models unavailable
@@ -54,7 +53,6 @@
     "total_one_time_cents",
     "total_recurring_annualized_cents",
     "has_incremental",
-=======
 from .estimators import estimate_costs, load_bundle
 from .models import FeeItem, FeeSchedule, RequirementsBundle
 
@@ -64,5 +62,4 @@
     "FeeItem",
     "FeeSchedule",
     "RequirementsBundle",
->>>>>>> f819865e
 ]