--- conflicted
+++ resolved
@@ -1,12 +1,9 @@
 from __future__ import annotations
 
-<<<<<<< HEAD
 import os
 from dataclasses import asdict
 from datetime import date, datetime, time, timezone
 from enum import Enum
-=======
->>>>>>> 706535e8
 import asyncio
 import hashlib
 import os
@@ -27,10 +24,7 @@
     DataIntelligenceAPIClient,
     FoodSafetyComplianceEngine,
 )
-<<<<<<< HEAD
 from prep.compliance import COIExtractionError, validate_coi
-=======
->>>>>>> 706535e8
 from prep.models.db import SessionLocal
 from prep.models.orm import COIDocument
 from prep.regulatory.ingest_state import fetch_status
@@ -296,13 +290,10 @@
 async def upload_coi(
     file: UploadFile = File(...),
     session: Session = Depends(_get_session),
-<<<<<<< HEAD
 ) -> Dict[str, Any]:
     """Accept a COI PDF upload, run OCR extraction, and persist metadata."""
-=======
 ) -> dict[str, Any]:
     """Accept a COI PDF upload, validate it, and persist metadata."""
->>>>>>> 706535e8
 
     if file.content_type and not file.content_type.lower().endswith("pdf"):
         raise HTTPException(
