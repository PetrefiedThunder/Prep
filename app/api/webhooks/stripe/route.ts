--- conflicted
+++ resolved
@@ -1,10 +1,7 @@
 import { maskIdentifier, logError, logInfo } from '@/lib/logger'
 import { stripe } from '@/lib/stripe'
-<<<<<<< HEAD
-=======
 import { logger } from '@/lib/logger'
 import { createClient } from '@/lib/supabase/server'
->>>>>>> b74694c0
 import { headers } from 'next/headers'
 import { NextResponse } from 'next/server'
 import Stripe from 'stripe'
