--- conflicted
+++ resolved
@@ -1,9 +1,6 @@
 import json
-<<<<<<< HEAD
 from datetime import datetime, timezone
-=======
 from datetime import datetime, timedelta, timezone
->>>>>>> 116ac446
 
 import pytest
 
