from __future__ import annotations

import importlib
import json
import os
import sys
from dataclasses import dataclass
from datetime import UTC, datetime, date, timedelta
from pathlib import Path
from typing import Iterable

import asyncio
import jwt
import pytest
<<<<<<< HEAD
from fastapi.testclient import TestClient
from sqlalchemy import text
=======
import requests
import psycopg2
import psycopg2.extras
try:
    import psycopg2
    import psycopg2.extras
except ImportError:  # pragma: no cover - optional dependency
    psycopg2 = None  # type: ignore

try:
    import psycopg
    from psycopg.rows import dict_row
except ImportError:  # pragma: no cover - optional dependency
    psycopg = None  # type: ignore
    dict_row = None  # type: ignore


# ---------------------------
# Fixtures & Helpers
# ---------------------------

def _get_env(name, default=None):
    val = os.getenv(name, default)
    if val is None:
        pytest.skip(f"Missing required env var: {name}")
    return val


@pytest.fixture(scope="session")
def base_url():
    return _get_env("AUDIT_BASE_URL")


@pytest.fixture(scope="session")
def auth_headers():
    token = _get_env("AUDIT_JWT")
    return {"Authorization": f"Bearer {token}", "Content-Type": "application/json"}


@pytest.fixture(scope="session")
def db_conn():
    host = _get_env("AUDIT_DB_HOST")
    port = int(os.getenv("AUDIT_DB_PORT", "5432"))
    name = _get_env("AUDIT_DB_NAME")
    user = _get_env("AUDIT_DB_USER")
    pwd = _get_env("AUDIT_DB_PASSWORD")
    sslmode = os.getenv("AUDIT_DB_SSLMODE", "prefer")

    conn = psycopg2.connect(
        host=host,
        port=port,
        dbname=name,
        user=user,
        password=pwd,
        sslmode=sslmode,
        cursor_factory=psycopg2.extras.DictCursor,
    )
    yield conn
    conn.close()

    pwd  = _get_env("AUDIT_DB_PASSWORD")
    sslmode = os.getenv("AUDIT_DB_SSLMODE", "prefer")

    if psycopg2 is not None:
        conn = psycopg2.connect(
            host=host,
            port=port,
            dbname=name,
            user=user,
            password=pwd,
            sslmode=sslmode,
            cursor_factory=psycopg2.extras.DictCursor,
        )
    elif psycopg is not None and dict_row is not None:
        conn = psycopg.connect(
            host=host,
            port=port,
            dbname=name,
            user=user,
            password=pwd,
            sslmode=sslmode,
            row_factory=dict_row,
        )
    else:  # pragma: no cover - dependency missing in environment
        pytest.skip("psycopg2 or psycopg library required for DB connectivity")
>>>>>>> a78fd984

from prep.sf_audit import reporting as audit_reporting
from prep.storage.secure_s3 import upload_encrypted_json
from scripts import post_audit_summary


<<<<<<< HEAD
def _base_payload() -> dict[str, object]:
    today = date.today()
=======

@pytest.fixture(scope="session")
def policy_thresholds():
>>>>>>> a78fd984
    return {
        "hostKitchenId": "host-audit",
        "businessRegistrationCertificate": "BRC-001",
        "businessRegistrationExpires": (today + timedelta(days=180)).isoformat(),
        "healthPermitNumber": "HP-999",
        "healthPermitExpires": (today + timedelta(days=120)).isoformat(),
        "facilityType": "cooking_kitchen",
        "zoningUseDistrict": "PDR",
        "fireSuppressionCertificate": "FIRE-001",
        "fireLastInspection": (today - timedelta(days=90)).isoformat(),
        "greaseTrapCertificate": "GREASE-001",
        "greaseLastService": (today - timedelta(days=45)).isoformat(),
        "taxClassification": "service_provider",
        "leaseGrossReceiptsYtd": 125000.0,
    }


<<<<<<< HEAD
@dataclass
class AuditHarness:
    client: TestClient
    session_factory: object
    base: object
    models: object
    services: object
    metrics: object


@pytest.fixture(scope="module")
def audit_harness(tmp_path_factory: pytest.TempPathFactory) -> Iterable[AuditHarness]:
    monkeypatch = pytest.MonkeyPatch()
    db_path = tmp_path_factory.mktemp("sf_audit") / "audit.db"
    monkeypatch.setenv("SF_DATABASE_URL", f"sqlite:///{db_path}")
    monkeypatch.setenv("DATABASE_URL", "postgresql+asyncpg://prep:prep@localhost:5432/prep")
    monkeypatch.setenv("SECRET_KEY", "audit-secret")
    monkeypatch.delenv("SLACK_WEBHOOK_SFOPS", raising=False)

    from prep.settings import get_settings

    get_settings.cache_clear()

    modules = [
        "apps.sf_regulatory_service.main",
        "apps.sf_regulatory_service.services",
        "apps.sf_regulatory_service.models",
        "apps.sf_regulatory_service.database",
        "apps.sf_regulatory_service.metrics",
    ]
    for module_name in modules:
        sys.modules.pop(module_name, None)
    sys.modules.pop("apps.sf_regulatory_service", None)

    database = importlib.import_module("apps.sf_regulatory_service.database")
    models = importlib.import_module("apps.sf_regulatory_service.models")
    services = importlib.import_module("apps.sf_regulatory_service.services")
    metrics = importlib.import_module("apps.sf_regulatory_service.metrics")
    main = importlib.import_module("apps.sf_regulatory_service.main")

    app = main.create_app()
    client = TestClient(app, raise_server_exceptions=False)

    try:
        yield AuditHarness(client, database.SessionLocal, database.Base, models, services, metrics)
    finally:
        client.close()
        monkeypatch.undo()


@pytest.fixture()
def audit_session(audit_harness: AuditHarness) -> Iterable[object]:
    session = audit_harness.session_factory()
    try:
        for table in reversed(audit_harness.base.metadata.sorted_tables):
            session.execute(table.delete())
        session.commit()
        audit_harness.metrics.sf_hosts_compliant_ratio.set(0)
        yield session
    finally:
        session.close()


@dataclass
class AuditContext:
    client: TestClient
    session: object
    models: object
    services: object
    metrics: object

    def seed_host_profile(self, host_id: str, **overrides: object) -> object:
        today = date.today()
        defaults = {
            "business_registration_certificate": "BRC-001",
            "business_registration_expires": today + timedelta(days=180),
            "health_permit_number": "HP-999",
            "health_permit_expires": today + timedelta(days=120),
            "facility_type": "cooking_kitchen",
            "zoning_use_district": "PDR",
            "fire_suppression_certificate": "FIRE-001",
            "fire_last_inspection": today - timedelta(days=90),
            "grease_trap_certificate": "GREASE-001",
            "grease_last_service": today - timedelta(days=45),
            "tax_classification": "service_provider",
            "lease_gross_receipts_ytd": 150000.0,
            "compliance_status": "compliant",
        }
        defaults.update(overrides)
        profile = self.models.SFHostProfile(
            host_kitchen_id=host_id,
            business_registration_certificate=defaults["business_registration_certificate"],
            business_registration_expires=defaults["business_registration_expires"],
            health_permit_number=defaults["health_permit_number"],
            health_permit_expires=defaults["health_permit_expires"],
            facility_type=defaults["facility_type"],
            zoning_use_district=defaults["zoning_use_district"],
            fire_suppression_certificate=defaults["fire_suppression_certificate"],
            fire_last_inspection=defaults["fire_last_inspection"],
            grease_trap_certificate=defaults["grease_trap_certificate"],
            grease_last_service=defaults["grease_last_service"],
            tax_classification=defaults["tax_classification"],
            lease_gross_receipts_ytd=defaults["lease_gross_receipts_ytd"],
            compliance_status=defaults["compliance_status"],
        )
        self.session.merge(profile)
        self.session.commit()
        return profile

    def run_query(self, sql: str) -> int:
        result = self.session.execute(text(sql))
        value = result.scalar_one_or_none()
        return int(value or 0)

    def make_headers(self, roles: Iterable[str]) -> dict[str, str]:
        token = jwt.encode({"roles": list(roles), "sub": "audit"}, "audit-secret", algorithm="HS256")
        return {"Authorization": f"Bearer {token}"}

    def record_tax_line(self, *args: object, **kwargs: object) -> None:
        service = self.services.LedgerService(self.session)
        service.record_tax_line(*args, **kwargs)
        self.session.commit()

    def record_etl_run(self, **kwargs: object) -> None:
        recorder = self.services.EtlRecorder(self.session)
        recorder.record(**kwargs)
        self.session.commit()


@pytest.fixture()
def audit_context(audit_harness: AuditHarness, audit_session: object) -> AuditContext:
    return AuditContext(
        client=audit_harness.client,
        session=audit_session,
        models=audit_harness.models,
        services=audit_harness.services,
        metrics=audit_harness.metrics,
    )


def test_business_registration_controls(audit_context: AuditContext, caplog: pytest.LogCaptureFixture) -> None:
    ctx = audit_context
    ctx.seed_host_profile("host-pass")
    assert (
        ctx.run_query(
            "SELECT COUNT(*) FROM sf_host_profiles WHERE business_registration_expires < DATE('now')"
        )
        == 0
    )

    ctx.seed_host_profile("host-fail", business_registration_expires=date.today() - timedelta(days=1))
    assert (
        ctx.run_query(
            "SELECT COUNT(*) FROM sf_host_profiles WHERE business_registration_expires < DATE('now')"
        )
        == 1
    )

    payload = _base_payload()
    payload["businessRegistrationCertificate"] = ""

    response = ctx.client.post(
=======
def query_scalar(conn, sql, params=None):
    with conn.cursor() as cur:
        cur.execute(sql, params or ())
        row = cur.fetchone()
        return row[0] if row else None

        if not row:
            return None
        if isinstance(row, dict):
            return next(iter(row.values()))
        return row[0]

def query_row(conn, sql, params=None):
    with conn.cursor() as cur:
        cur.execute(sql, params or ())
        return cur.fetchone()


def query_all(conn, sql, params=None):
    with conn.cursor() as cur:
        cur.execute(sql, params or ())
        return cur.fetchall()


# ---------------------------
# Domain A: Business Registration
# ---------------------------


def test_business_registration_present_and_valid(db_conn):
    """
    Must have Business Registration Certificate on file for all SF hosts.
    """
    sql = """
        SELECT COUNT(*) 
        FROM sf_host_profiles shp
        JOIN host_kitchens hk ON hk.id = shp.host_kitchen_id
        WHERE hk.city = 'San Francisco'
          AND (shp.business_registration_certificate IS NULL
               OR shp.business_registration_certificate = '')
          OR (shp.business_registration_expires IS NULL
              OR shp.business_registration_expires < NOW()::date)
    """
    bad = query_scalar(db_conn, sql)
    assert bad == 0, f"Found {bad} SF hosts missing/expired Business Registration."


@pytest.mark.skipif(os.getenv("SF_TEST_ONBOARDING_ENABLED") != "1", reason="Negative onboarding test disabled")
def test_onboarding_blocks_without_business_certificate(base_url, auth_headers):
    """
    Attempt to onboard an SF host without certificate; expect a hard BLOCK.
    This should hit your POST /sf/host/onboard with minimal payload.
    """
    url = f"{base_url}/sf/host/onboard"
    payload = {
        "hostKitchenId": "00000000-0000-0000-0000-000000000000",  # dummy
        "businessRegistrationCertificate": "",
        "businessRegistrationExpires": None,
        "healthPermitNumber": "TEST-PLACEHOLDER",
        "healthPermitExpires": "2099-01-01",
        "facilityType": "commissary_non_cooking",
        "zoningUseDistrict": "PDR-1",
        "taxClassification": "lease_sublease",
    }
    r = requests.post(url, headers=auth_headers, data=json.dumps(payload), timeout=30)
    assert r.status_code in (400, 409), f"Expected BLOCK; got {r.status_code} {r.text}"
    body = r.json() if r.headers.get("content-type", "").startswith("application/json") else {}
    body = r.json() if r.headers.get("content-type","").startswith("application/json") else {}
    assert any("CERT" in (issue.upper()) for issue in body.get("issues", [])), f"Missing explicit business cert error: {body}"


# ---------------------------
# Domain B: Health Permit
# ---------------------------


def test_health_permit_valid_for_all_sf_hosts(db_conn):
    """
    Health permit required and not expired for all SF kitchens.
    """
    sql = """
        SELECT COUNT(*)
        FROM sf_host_profiles shp
        JOIN host_kitchens hk ON hk.id = shp.host_kitchen_id
        WHERE hk.city = 'San Francisco'
          AND (
                shp.health_permit_number IS NULL OR shp.health_permit_number = ''
               OR shp.health_permit_expires IS NULL
               OR shp.health_permit_expires < NOW()::date
          )
    """
    bad = query_scalar(db_conn, sql)
    assert bad == 0, f"Found {bad} SF hosts with missing/expired health permit."


@pytest.mark.skipif(os.getenv("SF_TEST_BOOKING_HOST_EXPIRED") in (None, "",), reason="No expired-permit host id configured")
def test_compliance_check_blocks_expired_permit(base_url, auth_headers):
    """
    Use a known staging host_kitchen_id with an expired permit to verify BLOCK.
    """
    host_id = os.getenv("SF_TEST_BOOKING_HOST_EXPIRED")
    url = f"{base_url}/sf/compliance/check"
    payload = {"hostKitchenId": host_id}
    r = requests.post(url, headers=auth_headers, data=json.dumps(payload), timeout=30)
    assert r.ok, f"/sf/compliance/check failed: {r.status_code} {r.text}"
    data = r.json()
    assert data.get("status") == "blocked", f"Expected BLOCK for expired permit; got {data}"


# ---------------------------
# Domain C: Fire Suppression & FOG
# ---------------------------


def test_fire_suppression_and_grease_service_current(db_conn):
    """
    For cooking kitchens, ensure fire suppression inspection <= 365 days
    and grease service within policy interval (default 365 days).
    """
    fire_sql = """
        SELECT COUNT(*)
        FROM sf_host_profiles shp
        JOIN host_kitchens hk ON hk.id = shp.host_kitchen_id
        WHERE hk.city = 'San Francisco'
          AND shp.facility_type = 'cooking_kitchen'
          AND (shp.fire_suppression_certificate IS NULL OR shp.fire_suppression_certificate = ''
               OR shp.fire_last_inspection IS NULL
               OR shp.fire_last_inspection < (NOW()::date - INTERVAL '365 days'))
    """
    grease_sql = """
        SELECT COUNT(*)
        FROM sf_host_profiles shp
        JOIN host_kitchens hk ON hk.id = shp.host_kitchen_id
        WHERE hk.city = 'San Francisco'
          AND shp.facility_type IN ('cooking_kitchen','commissary_non_cooking')
          AND (shp.grease_trap_certificate IS NULL OR shp.grease_trap_certificate = ''
               OR shp.grease_last_service IS NULL
               OR shp.grease_last_service < (NOW()::date - INTERVAL '365 days'))
    """
    fire_bad = query_scalar(db_conn, fire_sql)
    grease_bad = query_scalar(db_conn, grease_sql)
    assert fire_bad == 0, f"{fire_bad} cooking kitchens with stale/missing fire suppression."
    assert grease_bad == 0, f"{grease_bad} kitchens with stale/missing grease trap service."


# ---------------------------
# Domain D: Zoning / Use District
# ---------------------------


def test_zoning_mapped_and_manual_rate_within_threshold(db_conn, policy_thresholds):
    """
    Every SF listing must have a zoning_use_district.
    Manual review rate should stay under configured threshold.
    """
    nulls_sql = """
        SELECT COUNT(*)
        FROM sf_zoning_verifications zv
        JOIN host_kitchens hk ON hk.id = zv.host_kitchen_id
        WHERE hk.city='San Francisco'
          AND (zv.zoning_use_district IS NULL OR zv.zoning_use_district = '')
    """
    total_sql = """
        SELECT COUNT(*)
        FROM sf_zoning_verifications zv
        JOIN host_kitchens hk ON hk.id = zv.host_kitchen_id
        WHERE hk.city='San Francisco'
    """
    manual_sql = """
        SELECT COUNT(*)
        FROM sf_zoning_verifications zv
        JOIN host_kitchens hk ON hk.id = zv.host_kitchen_id
        WHERE hk.city='San Francisco' AND zv.manual_review_required = TRUE
    """

    nulls = query_scalar(db_conn, nulls_sql)
    total = query_scalar(db_conn, total_sql) or 0
    manual = query_scalar(db_conn, manual_sql) or 0

    assert nulls == 0, f"{nulls} SF zoning records missing district."
    if total > 0:
        pct = (manual / total) * 100.0
        assert pct <= policy_thresholds["zoning_manual_max_pct"], f"Manual review rate {pct:.2f}% exceeds threshold."


# ---------------------------
# Domain E: Taxes (CRT / GRT)
# ---------------------------


def test_crt_lines_exist_for_lease_sublease_bookings_last_30_days(db_conn):
    """
    Ensure CRT lines are being produced for lease/sublease bookings in SF.
    """
    sql = """
        SELECT COUNT(*)
        FROM sf_tax_ledger tl
        JOIN bookings b ON b.id = tl.booking_id
        JOIN host_kitchens hk ON hk.id = b.host_kitchen_id
        WHERE hk.city='San Francisco'
          AND tl.tax_jurisdiction='SF-CRT'
          AND tl.created_at >= (NOW() - INTERVAL '30 days')
    """
    cnt = query_scalar(db_conn, sql)
    assert (cnt or 0) > 0, "No SF-CRT tax lines in last 30 days; verify classification and tax service wiring."


@pytest.mark.skipif(os.getenv("FIN_GL_TOTAL_LAST_30") in (None, "",), reason="No Finance GL baseline provided")
def test_finance_reconciliation_last_30_days(db_conn):
    """
    Compare sf_tax_ledger collected tax vs. Finance GL value (env supplied).
    Acceptable delta < 0.1%
    """
    sql = """
        SELECT COALESCE(SUM(tax_amount),0)
        FROM sf_tax_ledger
        WHERE created_at >= (NOW() - INTERVAL '30 days')
          AND tax_jurisdiction='SF-CRT'
    """
    ledger_sum = decimal.Decimal(query_scalar(db_conn, sql) or 0)
    gl_sum = decimal.Decimal(os.getenv("FIN_GL_TOTAL_LAST_30"))
    if gl_sum == 0:
        pytest.skip("Finance GL total is zero; skipping percentage delta check.")
    delta_pct = abs(ledger_sum - gl_sum) / gl_sum * decimal.Decimal("100")
    assert delta_pct <= decimal.Decimal("0.1"), f"Tax ledger vs GL delta {delta_pct:.4f}% exceeds 0.1%."


# ---------------------------
# Domain F: Observability / Performance
# ---------------------------


@pytest.mark.skipif(os.getenv("SF_TEST_COMPLIANCE_CHECK_HOST") in (None, "",), reason="No host id for perf probe")
def test_compliance_check_latency_p95(base_url, auth_headers, perf_thresholds):
    """
    Probe /sf/compliance/check multiple times and approximate p95.
    """
    url = f"{base_url}/sf/compliance/check"
    host_id = os.getenv("SF_TEST_COMPLIANCE_CHECK_HOST")
    payload = {"hostKitchenId": host_id}

    samples = []
    for _ in range(20):
        t0 = time.perf_counter()
        r = requests.post(url, headers=auth_headers, data=json.dumps(payload), timeout=30)
        t1 = time.perf_counter()
        assert r.ok, f"/sf/compliance/check error: {r.status_code} {r.text}"
        samples.append((t1 - t0) * 1000.0)  # ms

    p95 = sorted(samples)[int(len(samples) * 0.95) - 1]
    assert (
        p95 <= perf_thresholds["compliance_ms"]
    ), f"p95 compliance_check {p95:.1f}ms exceeds budget {perf_thresholds['compliance_ms']}ms"
    p95 = sorted(samples)[int(len(samples)*0.95) - 1]
    assert p95 <= perf_thresholds["compliance_ms"], f"p95 compliance_check {p95:.1f}ms exceeds budget {perf_thresholds['compliance_ms']}ms"


@pytest.mark.skipif(os.getenv("SF_TEST_BOOKING_ID") in (None, "",), reason="No booking id for tax perf probe")
def test_tax_calculate_latency_p95(base_url, auth_headers, perf_thresholds):
    """
    Probe /sf/tax/calculate multiple times and approximate p95.
    """
    url = f"{base_url}/sf/tax/calculate"
    booking_id = os.getenv("SF_TEST_BOOKING_ID")

    # Best-effort payload; your API may also accept hostKitchenId/amount
    payload = {"booking_id": booking_id, "city": "San Francisco"}

    samples = []
    for _ in range(20):
        t0 = time.perf_counter()
        r = requests.post(url, headers=auth_headers, data=json.dumps(payload), timeout=30)
        t1 = time.perf_counter()
        assert r.ok, f"/sf/tax/calculate error: {r.status_code} {r.text}"
        samples.append((t1 - t0) * 1000.0)

    p95 = sorted(samples)[int(len(samples) * 0.95) - 1]
    p95 = sorted(samples)[int(len(samples)*0.95) - 1]
    assert p95 <= perf_thresholds["tax_ms"], f"p95 tax_calculate {p95:.1f}ms exceeds budget {perf_thresholds['tax_ms']}ms"


def test_metrics_exposed_and_key_counters_present(base_url):
    """
    Pull /metrics and ensure SF counters exist.
    """
    # Depending on your deployment, metrics may be on gateway, service, or /internal/metrics
    # Prefer aggregated metrics endpoint exposed to CI.
    metrics_url = f"{base_url}/metrics"
    r = requests.get(metrics_url, timeout=30)
    assert r.ok, f"/metrics not reachable: {r.status_code}"

    text = r.text
    expected = [
        "sf_permit_validations_total",
        "sf_zoning_checks_total",
        "sf_compliance_check_total",
        "sf_tax_lines_total",
        "sf_etl_runs_total",
    ]
    missing = [m for m in expected if m not in text]
    assert not missing, f"Missing metrics: {missing}"


# ---------------------------
# Domain G: ETL Freshness
# ---------------------------


def test_etl_last_7_runs_success(db_conn):
    """
    Verify SF ETL succeeded for the last 7 runs and latency is within 24h.
    """
    rows = query_all(
        db_conn,
        """
    rows = query_all(db_conn, """
        SELECT run_date, status, records_extracted, records_changed
        FROM city_etl_runs
        WHERE city='San Francisco'
        ORDER BY run_date DESC
        LIMIT 7
    """,
    )
    """)
    assert rows and len(rows) == 7, "Expected 7 ETL runs for SF."
    failures = [r for r in rows if r["status"] != "success"]
    assert not failures, f"ETL failures detected: {failures}"

    latest = rows[0]["run_date"]
    delta = dt.datetime.now(dt.timezone.utc) - latest
    assert delta.total_seconds() <= 24 * 3600, f"Last SF ETL run too old: {latest}"
    assert delta.total_seconds() <= 24*3600, f"Last SF ETL run too old: {latest}"


# ---------------------------
# Domain H: Security & Governance
# ---------------------------


def test_sf_endpoints_require_auth(base_url):
    """
    Minimal probe to confirm auth is enforced. Send no token; expect 401/403.
    """
    endpoints = [
>>>>>>> a78fd984
        "/sf/host/onboard",
        json=payload,
        headers=ctx.make_headers(["host"]),
    )
    assert response.status_code == 403

    with caplog.at_level("INFO", logger="apps.sf_regulatory_service.main"):
        response = ctx.client.post(
            "/sf/host/onboard",
            json=payload,
            headers=ctx.make_headers(["regulatory_admin"]),
        )
    assert response.status_code == 200
    body = response.json()
    assert body["status"] == "blocked"
    assert any("Business registration" in issue for issue in body["issues"])

    for record in caplog.records:
        message = record.getMessage()
        assert "HP-" not in message
        for value in record.__dict__.values():
            if isinstance(value, str):
                assert "HP-" not in value


def test_health_permit_controls(audit_context: AuditContext) -> None:
    ctx = audit_context
    ctx.seed_host_profile("host-health")
    assert (
        ctx.run_query(
            "SELECT COUNT(*) FROM sf_host_profiles WHERE health_permit_expires < DATE('now')"
        )
        == 0
    )

    ctx.seed_host_profile("host-health", health_permit_expires=date.today() - timedelta(days=1))
    assert (
        ctx.run_query(
            "SELECT COUNT(*) FROM sf_host_profiles WHERE health_permit_expires < DATE('now')"
        )
        == 1
    )

    response = ctx.client.post(
        "/sf/compliance/check",
        json={"hostKitchenId": "host-health", "bookingId": "booking-1"},
    )
    assert response.status_code == 200
    body = response.json()
    assert body["status"] == "blocked"
    assert any("Health permit" in issue for issue in body["issues"])

    response = ctx.client.post(
        "/sf/health/validate",
        json={
            "permitNumber": "X9999",
            "facilityType": "cooking_kitchen",
            "address": "123 Market",
        },
    )
    assert response.status_code == 200
    assert response.json()["status"] in {"revoked", "invalid"}


def test_fire_and_waste_controls(audit_context: AuditContext) -> None:
    ctx = audit_context
    ctx.seed_host_profile("host-fire")
    assert (
        ctx.run_query(
            "SELECT COUNT(*) FROM sf_host_profiles WHERE fire_last_inspection <= DATE('now','-365 day')"
        )
        == 0
    )

    ctx.seed_host_profile(
        "host-fire",
        fire_last_inspection=date.today() - timedelta(days=400),
        grease_last_service=date.today() - timedelta(days=400),
    )
    assert (
        ctx.run_query(
            "SELECT COUNT(*) FROM sf_host_profiles WHERE fire_last_inspection <= DATE('now','-365 day')"
        )
        == 1
    )
    assert (
        ctx.run_query(
            "SELECT COUNT(*) FROM sf_host_profiles WHERE grease_last_service <= DATE('now','-180 day')"
        )
        == 1
    )

    response = ctx.client.post(
        "/sf/fire/verify",
        json={
            "hostKitchenId": "host-fire",
            "certificate": "FIRE-001",
            "lastInspectionDate": (date.today() - timedelta(days=400)).isoformat(),
            "systemType": "sprinkler",
        },
    )
    assert response.status_code == 200
    assert response.json()["status"] == "non_compliant"

    response = ctx.client.post(
        "/sf/waste/verify",
<<<<<<< HEAD
        json={
            "hostKitchenId": "host-fire",
            "certificate": "GREASE-001",
            "lastServiceDate": (date.today() - timedelta(days=400)).isoformat(),
        },
    )
    assert response.status_code == 200
    assert response.json()["status"] == "overdue"


def test_zoning_audit_controls(audit_context: AuditContext) -> None:
    ctx = audit_context
    for index in range(25):
        ctx.session.add(
            ctx.models.SFZoningVerification(
                host_kitchen_id=f"host-{index}",
                address=f"{index} Market St",
                zoning_use_district="PDR" if index % 3 else "",
                kitchen_use_allowed=True,
                manual_review_required=index == 0,
            )
        )
    ctx.session.commit()

    result = ctx.session.execute(
        text(
            """
            SELECT
              SUM(CASE WHEN zoning_use_district IS NULL OR zoning_use_district = '' THEN 1 ELSE 0 END) AS missing,
              SUM(CASE WHEN manual_review_required THEN 1 ELSE 0 END) AS manual,
              COUNT(*) AS total
            FROM sf_zoning_verifications
            """
        )
    ).mappings().one()
    manual_rate = (result["manual"] or 0) / (result["total"] or 1)
    assert manual_rate < 0.05

    response = ctx.client.get("/sf/zoning/check", params={"address": "Unknown Ave"})
    assert response.status_code == 200
    body = response.json()
    assert body["manualReviewRequired"] is True


def test_tax_compliance_controls(audit_context: AuditContext) -> None:
    ctx = audit_context
    ctx.record_tax_line("booking-crt", "CRT", 1000.0, 0.035, 35.0)
    ctx.record_tax_line("booking-grt", "GRT", 2000.0, 0.025, 50.0)

    result = ctx.session.execute(
        text("SELECT tax_jurisdiction, COUNT(*) FROM sf_tax_ledger GROUP BY tax_jurisdiction")
    ).all()
    jurisdictions = {row[0] for row in result}
    assert {"CRT", "GRT"}.issubset(jurisdictions)

    ledger_total = ctx.session.execute(
        text("SELECT COALESCE(SUM(tax_amount), 0) FROM sf_tax_ledger")
    ).scalar_one()

    class FakeGAAPLedgerService:
        def __init__(self, total: float) -> None:
            self._total = total

        async def total_tax(self) -> float:
            return self._total

    gaap_service = FakeGAAPLedgerService(float(ledger_total) * 0.9995)
    gaap_total = asyncio.run(gaap_service.total_tax())
    delta = abs(float(ledger_total) - gaap_total)
    assert float(ledger_total) > 0
    assert delta / float(ledger_total) < 0.001


def test_observability_and_metrics(audit_context: AuditContext) -> None:
    ctx = audit_context
    payload = _base_payload()
    response = ctx.client.post(
        "/sf/host/onboard",
        json=payload,
        headers=ctx.make_headers(["regulatory_admin"]),
    )
    assert response.status_code == 200

    ctx.record_etl_run(
        city="San Francisco",
        run_date=datetime.now(tz=UTC),
        extracted=120,
        changed=10,
        status="success",
        diff_summary="all good",
    )
    for offset in range(1, 7):
        ctx.record_etl_run(
            city="San Francisco",
            run_date=datetime.now(tz=UTC) - timedelta(hours=offset * 4),
            extracted=100,
            changed=5,
            status="success",
            diff_summary="rolling",
        )

    ctx.client.post(
        "/sf/compliance/check",
        json={"hostKitchenId": payload["hostKitchenId"], "bookingId": "booking-metrics"},
    )
    metrics_output = ctx.metrics.generate_latest().decode("utf-8")
    if getattr(ctx.metrics, "PROMETHEUS_AVAILABLE", False):
        assert "sf_hosts_compliant_ratio" in metrics_output
        assert "http_server_latency_seconds_bucket" in metrics_output
        assert "route=\"/sf/compliance/check\",le=\"0.2\"" in metrics_output

    etl_count = ctx.run_query("SELECT COUNT(*) FROM city_etl_runs WHERE status = 'success'")
    assert etl_count >= 7


def test_security_and_slack_reporting(audit_context: AuditContext, tmp_path: Path) -> None:
    ctx = audit_context

    class StubS3Client:
        def __init__(self) -> None:
            self.calls: list[dict[str, object]] = []

        def put_object(self, **kwargs: object) -> dict[str, object]:
            self.calls.append(kwargs)
            return {"ETag": "fake"}

    s3_client = StubS3Client()
    upload_encrypted_json({"ok": True}, bucket="prep-audit", key="report.json", s3_client=s3_client)
    assert s3_client.calls
    call = s3_client.calls[0]
    assert call["ServerSideEncryption"] == "aws:kms"

    pytest_report = {
        "created": datetime.now(tz=UTC).isoformat(),
        "summary": {"passed": 6, "failed": 0, "total": 6},
        "tests": [
            {
                "nodeid": "tests/audit_sf.py::test_business_registration_controls",
                "outcome": "passed",
            }
        ],
    }
    report_path = tmp_path / "sf_audit.json"
    report_path.write_text(json.dumps(pytest_report), encoding="utf-8")

    output_path = post_audit_summary.main([
        "--report",
        str(report_path),
        "--output-dir",
        str(tmp_path),
    ])
    assert output_path.exists()

    condensed = json.loads(output_path.read_text(encoding="utf-8"))
    slack_payload = audit_reporting.build_slack_payload(condensed)
    assert "SF Regulatory Audit Results" in slack_payload["text"]

    ctx.session.commit()
=======
    ]
    for ep in endpoints:
        url = f"{base_url}{ep}"
        # POST for those that require POST, GET for GET; we’ll POST JSON since most are POST.
        r = requests.post(url, headers={"Content-Type": "application/json"}, data="{}", timeout=15)
        r = requests.post(url, headers={"Content-Type":"application/json"}, data="{}", timeout=15)
        assert r.status_code in (401, 403), f"{ep} should require auth; got {r.status_code}"
>>>>>>> a78fd984
<|MERGE_RESOLUTION|>--- conflicted
+++ resolved
@@ -12,10 +12,8 @@
 import asyncio
 import jwt
 import pytest
-<<<<<<< HEAD
 from fastapi.testclient import TestClient
 from sqlalchemy import text
-=======
 import requests
 import psycopg2
 import psycopg2.extras
@@ -101,21 +99,17 @@
         )
     else:  # pragma: no cover - dependency missing in environment
         pytest.skip("psycopg2 or psycopg library required for DB connectivity")
->>>>>>> a78fd984
 
 from prep.sf_audit import reporting as audit_reporting
 from prep.storage.secure_s3 import upload_encrypted_json
 from scripts import post_audit_summary
 
 
-<<<<<<< HEAD
 def _base_payload() -> dict[str, object]:
     today = date.today()
-=======
 
 @pytest.fixture(scope="session")
 def policy_thresholds():
->>>>>>> a78fd984
     return {
         "hostKitchenId": "host-audit",
         "businessRegistrationCertificate": "BRC-001",
@@ -133,7 +127,6 @@
     }
 
 
-<<<<<<< HEAD
 @dataclass
 class AuditHarness:
     client: TestClient
@@ -296,7 +289,6 @@
     payload["businessRegistrationCertificate"] = ""
 
     response = ctx.client.post(
-=======
 def query_scalar(conn, sql, params=None):
     with conn.cursor() as cur:
         cur.execute(sql, params or ())
@@ -641,7 +633,6 @@
     Minimal probe to confirm auth is enforced. Send no token; expect 401/403.
     """
     endpoints = [
->>>>>>> a78fd984
         "/sf/host/onboard",
         json=payload,
         headers=ctx.make_headers(["host"]),
@@ -748,7 +739,6 @@
 
     response = ctx.client.post(
         "/sf/waste/verify",
-<<<<<<< HEAD
         json={
             "hostKitchenId": "host-fire",
             "certificate": "GREASE-001",
@@ -907,12 +897,10 @@
     assert "SF Regulatory Audit Results" in slack_payload["text"]
 
     ctx.session.commit()
-=======
     ]
     for ep in endpoints:
         url = f"{base_url}{ep}"
         # POST for those that require POST, GET for GET; we’ll POST JSON since most are POST.
         r = requests.post(url, headers={"Content-Type": "application/json"}, data="{}", timeout=15)
         r = requests.post(url, headers={"Content-Type":"application/json"}, data="{}", timeout=15)
-        assert r.status_code in (401, 403), f"{ep} should require auth; got {r.status_code}"
->>>>>>> a78fd984
+        assert r.status_code in (401, 403), f"{ep} should require auth; got {r.status_code}"