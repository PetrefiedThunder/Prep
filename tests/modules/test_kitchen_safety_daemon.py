import logging
import asyncio
import logging
from typing import List

from modules.kitchen_safety_daemon.daemon import SafetyDaemon


def test_monitor_iterations(caplog):
    daemon = SafetyDaemon(check_interval=0)
    with caplog.at_level(logging.INFO):
        count = daemon.monitor(iterations=2)
    assert count == 2
    def fast_sleep(_: float) -> None:
        pass

    async def run() -> None:
        logger = logging.getLogger("test.daemon.iter")
        daemon = SafetyDaemon(check_interval=0, logger=logger, sleep_fn=fast_sleep)
        with caplog.at_level(logging.INFO, logger="test.daemon.iter"):
            await daemon.monitor(iterations=2)

    asyncio.run(run())
    assert caplog.text.count("Performing safety check...") == 2


def test_monitor_stop_flag(caplog):
    daemon = SafetyDaemon(check_interval=0)
    stop_iter = iter([False, True])

    def stop_flag():
        return next(stop_iter)

    with caplog.at_level(logging.INFO):
        count = daemon.monitor(stop_flag=stop_flag)
    assert count == 1
    assert caplog.text.count("Performing safety check...") == 1
    def fast_sleep(_: float) -> None:
        pass

    async def run() -> None:
        logger = logging.getLogger("test.daemon.stop")
        daemon = SafetyDaemon(check_interval=0.01, logger=logger, sleep_fn=fast_sleep)
        with caplog.at_level(logging.INFO, logger="test.daemon.stop"):
            task = asyncio.create_task(daemon.monitor())
            await asyncio.sleep(0)  # allow the monitor to start
            daemon.stop()
            await task

    asyncio.run(run())
    assert "Performing safety check..." in caplog.text


<<<<<<< HEAD
def test_monitor_allows_async_sleep():
    async def run() -> None:
        async_called = asyncio.Event()

        async def async_sleep(delay: float) -> None:
            async_called.set()
            await asyncio.sleep(0)

        daemon = SafetyDaemon(check_interval=0.01, sleep_fn=async_sleep)
        monitor_task = asyncio.create_task(daemon.monitor())

        await asyncio.wait_for(async_called.wait(), timeout=1)
        daemon.stop()
        await monitor_task

    asyncio.run(run())


def test_monitor_allows_async_callable_object():
    async def run() -> None:
        event = asyncio.Event()

        class AsyncSleeper:
            async def __call__(self, delay: float) -> None:  # pragma: no cover - exercised via daemon
                event.set()
                await asyncio.sleep(0)

        daemon = SafetyDaemon(check_interval=0.01, sleep_fn=AsyncSleeper())
        monitor_task = asyncio.create_task(daemon.monitor())

        await asyncio.wait_for(event.wait(), timeout=1)
        daemon.stop()
        await monitor_task

    asyncio.run(run())


def test_monitor_awaits_coroutine_returned_from_sync_callable():
    async def run() -> None:
        event = asyncio.Event()

        def returns_coroutine(delay: float):
            async def sleeper() -> None:
                event.set()
                await asyncio.sleep(0)

            return sleeper()

        daemon = SafetyDaemon(check_interval=0.01, sleep_fn=returns_coroutine)
        monitor_task = asyncio.create_task(daemon.monitor())

        await asyncio.wait_for(event.wait(), timeout=1)
        daemon.stop()
        await monitor_task

    asyncio.run(run())
=======
def test_event_handler_invoked():
    def fast_sleep(_: float) -> None:
        pass

    events: List[tuple[str, str]] = []

    def handler(event: str, message: str) -> None:
        events.append((event, message))

    async def run() -> None:
        daemon = SafetyDaemon(
            check_interval=0,
            sleep_fn=fast_sleep,
            event_handler=handler,
        )
        await daemon.monitor(iterations=1)

    asyncio.run(run())
    assert events == [("safety_check", "Performing safety check...")]


def test_async_event_handler_invoked():
    def fast_sleep(_: float) -> None:
        pass

    events: List[str] = []

    async def handler(event: str, message: str) -> None:
        events.append(f"{event}:{message}")

    async def run() -> None:
        daemon = SafetyDaemon(
            check_interval=0,
            sleep_fn=fast_sleep,
            event_handler=handler,
        )
        await daemon.monitor(iterations=1)

    asyncio.run(run())
    assert events == ["safety_check:Performing safety check..."]
>>>>>>> 7620dc18
<|MERGE_RESOLUTION|>--- conflicted
+++ resolved
@@ -51,7 +51,6 @@
     assert "Performing safety check..." in caplog.text
 
 
-<<<<<<< HEAD
 def test_monitor_allows_async_sleep():
     async def run() -> None:
         async_called = asyncio.Event()
@@ -108,7 +107,6 @@
         await monitor_task
 
     asyncio.run(run())
-=======
 def test_event_handler_invoked():
     def fast_sleep(_: float) -> None:
         pass
@@ -149,4 +147,3 @@
 
     asyncio.run(run())
     assert events == ["safety_check:Performing safety check..."]
->>>>>>> 7620dc18
