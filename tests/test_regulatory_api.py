--- conflicted
+++ resolved
@@ -4,14 +4,11 @@
 
 import asyncio
 import importlib
-<<<<<<< HEAD
 from typing import Generator
 from datetime import datetime, timedelta
 from types import SimpleNamespace
-=======
 from collections.abc import Generator
 from datetime import UTC, datetime
->>>>>>> 706535e8
 
 import pytest
 from fastapi.testclient import TestClient
