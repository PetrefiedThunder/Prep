import logging
import pytest
from phase12.mobility_ui_kit import TwoButtonNavigator

<<<<<<< HEAD
import logging
import pytest
from phase12 import mobility_ui_kit


def test_two_button_navigator(navigator, caplog):
    assert navigator.confirm() == "opt1"

    with caplog.at_level(logging.INFO):
        navigator.move_down()
    assert navigator.confirm() == "opt2"
    assert "Focused on opt2" in caplog.text
    caplog.clear()

    with caplog.at_level(logging.INFO):
        navigator.move_up()
    assert navigator.confirm() == "opt1"
    assert "Focused on opt1" in caplog.text
    caplog.clear()

    with caplog.at_level(logging.INFO):
        navigator.move_up()
    assert navigator.confirm() == "opt3"
    assert "Focused on opt3" in caplog.text


def test_two_button_navigator_rejects_empty_items():
    with pytest.raises(ValueError):
        mobility_ui_kit.TwoButtonNavigator([])
=======

def test_two_button_navigator(navigator, caplog):
    with caplog.at_level(logging.INFO):
        assert navigator.confirm() == "opt1"

        navigator.move_down()
        assert navigator.confirm() == "opt2"
        assert "Focused on opt2" in caplog.text

        caplog.clear()
        navigator.move_up()
        assert navigator.confirm() == "opt1"
        assert "Focused on opt1" in caplog.text

        caplog.clear()
        navigator.move_up()
        assert navigator.confirm() == "opt3"
        assert "Focused on opt3" in caplog.text


def test_two_button_navigator_rejects_empty_list():
    with pytest.raises(ValueError):
        TwoButtonNavigator([])
>>>>>>> e4bda0cb
<|MERGE_RESOLUTION|>--- conflicted
+++ resolved
@@ -2,7 +2,6 @@
 import pytest
 from phase12.mobility_ui_kit import TwoButtonNavigator
 
-<<<<<<< HEAD
 import logging
 import pytest
 from phase12 import mobility_ui_kit
@@ -32,7 +31,6 @@
 def test_two_button_navigator_rejects_empty_items():
     with pytest.raises(ValueError):
         mobility_ui_kit.TwoButtonNavigator([])
-=======
 
 def test_two_button_navigator(navigator, caplog):
     with caplog.at_level(logging.INFO):
@@ -55,5 +53,4 @@
 
 def test_two_button_navigator_rejects_empty_list():
     with pytest.raises(ValueError):
-        TwoButtonNavigator([])
->>>>>>> e4bda0cb
+        TwoButtonNavigator([])