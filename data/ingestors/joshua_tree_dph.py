--- conflicted
+++ resolved
@@ -1,6 +1,4 @@
-<<<<<<< HEAD
 """Joshua Tree Department of Public Health fee schedule."""
-=======
 """Fee schedule for San Bernardino County Environmental Health (Joshua Tree)."""
 
 from __future__ import annotations
@@ -75,7 +73,6 @@
     ]
     return FeeSchedule(jurisdiction="joshua_tree", paperwork=paperwork, fees=fees)
 from __future__ import annotations
->>>>>>> bfaf9829
 
 from apps.city_regulatory_service.jurisdictions.common.fees import (
     FeeItem,
