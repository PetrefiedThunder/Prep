--- conflicted
+++ resolved
@@ -1,6 +1,4 @@
-<<<<<<< HEAD
 """Palo Alto fee schedule for environmental health permits."""
-=======
 """Fee schedule for Palo Alto (Santa Clara County Environmental Health)."""
 
 from __future__ import annotations
@@ -76,7 +74,6 @@
     ]
     return FeeSchedule(jurisdiction="palo_alto", paperwork=paperwork, fees=fees)
 from __future__ import annotations
->>>>>>> bfaf9829
 
 from apps.city_regulatory_service.jurisdictions.common.fees import (
     FeeItem,
