--- conflicted
+++ resolved
@@ -1,6 +1,4 @@
-<<<<<<< HEAD
 """San Jose Department of Public Health fee schedule."""
-=======
 """Fee schedule for Santa Clara County Department of Environmental Health (San Jose)."""
 
 from __future__ import annotations
@@ -76,7 +74,6 @@
     ]
     return FeeSchedule(jurisdiction="san_jose", paperwork=paperwork, fees=fees)
 from __future__ import annotations
->>>>>>> bfaf9829
 
 from apps.city_regulatory_service.jurisdictions.common.fees import (
     FeeItem,
