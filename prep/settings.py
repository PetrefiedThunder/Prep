--- conflicted
+++ resolved
@@ -57,7 +57,6 @@
     )
     stripe_api_key: str | None = Field(default=None, alias="STRIPE_API_KEY")
     stripe_currency: str = Field(default="usd", alias="STRIPE_CURRENCY")
-<<<<<<< HEAD
     docusign_base_url: AnyUrl = Field(
         default="https://demo.docusign.net/restapi", alias="DOCUSIGN_BASE_URL"
     )
@@ -71,11 +70,9 @@
     )
     docusign_ping_url: AnyUrl | None = Field(default=None, alias="DOCUSIGN_PING_URL")
     contracts_s3_bucket: str | None = Field(default=None, alias="CONTRACTS_S3_BUCKET")
-=======
     stripe_webhook_secret: str | None = Field(
         default=None, alias="STRIPE_WEBHOOK_SECRET"
     )
->>>>>>> c38903b9
 
     model_config = {
         "populate_by_name": True,
