--- conflicted
+++ resolved
@@ -86,7 +86,6 @@
     secret_key: str = Field(default="change-me", alias="SECRET_KEY")
     auth_signing_key: str | None = Field(default=None, alias="AUTH_SIGNING_KEY")
     access_token_expire_minutes: int = Field(default=60, ge=5, alias="ACCESS_TOKEN_EXPIRE_MINUTES")
-<<<<<<< HEAD
     refresh_token_ttl_days: int = Field(
         default=30, ge=1, alias="REFRESH_TOKEN_TTL_DAYS"
     )
@@ -107,12 +106,10 @@
     )
     auth_device_allowlist: List[str] = Field(
         default_factory=list, alias="AUTH_DEVICE_ALLOWLIST"
-=======
     refresh_token_ttl_seconds: int = Field(
         default=60 * 60 * 24 * 14,
         ge=3600,
         alias="REFRESH_TOKEN_TTL_SECONDS",
->>>>>>> 12bff490
     )
     log_level: str = Field(default="INFO", alias="LOG_LEVEL")
     oidc_issuer: str | None = Field(default=None, alias="OIDC_ISSUER")
