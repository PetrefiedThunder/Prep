--- conflicted
+++ resolved
@@ -57,12 +57,10 @@
     )
     stripe_api_key: str | None = Field(default=None, alias="STRIPE_API_KEY")
     stripe_currency: str = Field(default="usd", alias="STRIPE_CURRENCY")
-<<<<<<< HEAD
     twilio_from_number: str | None = Field(default=None, alias="TWILIO_FROM_NUMBER")
     compliance_ops_phone: str | None = Field(default=None, alias="COMPLIANCE_OPS_PHONE")
     compliance_ops_email: str | None = Field(default=None, alias="COMPLIANCE_OPS_EMAIL")
     alert_email_sender: str = Field(default="alerts@prep.test", alias="ALERT_EMAIL_SENDER")
-=======
     docusign_base_url: AnyUrl = Field(
         default="https://demo.docusign.net/restapi", alias="DOCUSIGN_BASE_URL"
     )
@@ -79,7 +77,6 @@
     stripe_webhook_secret: str | None = Field(
         default=None, alias="STRIPE_WEBHOOK_SECRET"
     )
->>>>>>> 2259c3e4
 
     model_config = {
         "populate_by_name": True,
