--- conflicted
+++ resolved
@@ -123,7 +123,6 @@
     stripe_webhook_secret: str | None = Field(
         default=None, alias="STRIPE_WEBHOOK_SECRET"
     )
-<<<<<<< HEAD
     onfleet_api_key: str | None = Field(default=None, alias="ONFLEET_API_KEY")
     onfleet_base_url: AnyUrl = Field(
         default="https://onfleet.com/api/v2", alias="ONFLEET_BASE_URL"
@@ -165,7 +164,6 @@
     schema_registry_url: AnyUrl | None = Field(
         default=None, alias="SCHEMA_REGISTRY_URL"
     )
-=======
     kafka_bootstrap_servers: str | None = Field(
         default=None, alias="KAFKA_BOOTSTRAP_SERVERS"
     )
@@ -188,7 +186,6 @@
     pos_ledger_bucket: str | None = Field(default=None, alias="POS_LEDGER_BUCKET")
     next_insurance_api_key: str | None = Field(default=None, alias="NEXT_INSURANCE_API_KEY")
     thimble_api_key: str | None = Field(default=None, alias="THIMBLE_API_KEY")
->>>>>>> a2ddfd6d
 
     model_config = {
         "populate_by_name": True,
