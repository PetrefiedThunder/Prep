"""Environment-aware configuration for the Prep platform."""

from __future__ import annotations

import os
from functools import lru_cache
from pathlib import Path
from typing import Any, Dict

from pydantic import AnyUrl, BaseModel, Field, ValidationError, field_validator
from pydantic import PostgresDsn

_ENV_FILE_ENV = "PREP_ENV_FILE"
_DEFAULT_ENV_FILE = Path(".env")


def _parse_env_file(path: Path) -> Dict[str, str]:
    """Parse a simple ``.env`` file into a dictionary."""

    values: Dict[str, str] = {}
    if not path.exists() or not path.is_file():
        return values

    for line in path.read_text(encoding="utf-8").splitlines():
        stripped = line.strip()
        if not stripped or stripped.startswith("#"):
            continue
        if "=" not in stripped:
            continue
        key, value = stripped.split("=", 1)
        values[key.strip()] = value.strip().strip('"').strip("'")
    return values


class Settings(BaseModel):
    """Strongly typed runtime configuration."""

    environment: str = Field(default="development", alias="ENVIRONMENT")
    database_url: PostgresDsn = Field(
        default="postgresql+asyncpg://prep:prep@localhost:5432/prep", alias="DATABASE_URL"
    )
    redis_url: AnyUrl = Field(default="redis://localhost:6379/0", alias="REDIS_URL")
    database_pool_size: int = Field(default=10, ge=1, alias="DATABASE_POOL_SIZE")
    database_max_overflow: int = Field(default=20, ge=0, alias="DATABASE_MAX_OVERFLOW")
    database_pool_timeout: int = Field(default=30, ge=1, alias="DATABASE_POOL_TIMEOUT")
    database_pool_recycle: int = Field(default=1800, ge=1, alias="DATABASE_POOL_RECYCLE")
    session_ttl_seconds: int = Field(default=3600, ge=300, alias="SESSION_TTL_SECONDS")
    secret_key: str = Field(default="change-me", alias="SECRET_KEY")
    access_token_expire_minutes: int = Field(default=60, ge=5, alias="ACCESS_TOKEN_EXPIRE_MINUTES")
    log_level: str = Field(default="INFO", alias="LOG_LEVEL")
<<<<<<< HEAD
    stripe_secret_key: str | None = Field(default=None, alias="STRIPE_SECRET_KEY")
    stripe_connect_refresh_url: AnyUrl = Field(
        default="https://example.com/stripe/refresh", alias="STRIPE_CONNECT_REFRESH_URL"
    )
    stripe_connect_return_url: AnyUrl = Field(
        default="https://example.com/stripe/return", alias="STRIPE_CONNECT_RETURN_URL"
    )
=======
    stripe_api_key: str | None = Field(default=None, alias="STRIPE_API_KEY")
    stripe_currency: str = Field(default="usd", alias="STRIPE_CURRENCY")
>>>>>>> fff3d5c0

    model_config = {
        "populate_by_name": True,
        "extra": "ignore",
    }

    @field_validator("environment")
    @classmethod
    def _validate_environment(cls, value: str) -> str:
        allowed = {"development", "staging", "production"}
        normalized = value.lower()
        if normalized not in allowed:
            raise ValueError(f"ENVIRONMENT must be one of {sorted(allowed)}")
        return normalized

    @property
    def is_development(self) -> bool:
        return self.environment == "development"

    @property
    def is_staging(self) -> bool:
        return self.environment == "staging"

    @property
    def is_production(self) -> bool:
        return self.environment == "production"


def _collect_environment(env_file: Path | None) -> Dict[str, Any]:
    env: Dict[str, Any] = {}
    if env_file is None:
        env_file = _DEFAULT_ENV_FILE
    env.update(_parse_env_file(env_file))
    env.update(os.environ)
    return env


def load_settings(*, env_file: Path | None = None) -> Settings:
    """Load and validate configuration from environment variables."""

    raw_env = _collect_environment(env_file)
    try:
        return Settings.model_validate(raw_env)
    except ValidationError as exc:  # pragma: no cover - configuration errors
        message = ", ".join(err["msg"] for err in exc.errors())
        raise RuntimeError(f"Invalid configuration: {message}") from exc


@lru_cache(maxsize=1)
def get_settings() -> Settings:
    """Return a cached :class:`Settings` instance."""

    env_path = os.getenv(_ENV_FILE_ENV)
    path = Path(env_path) if env_path else _DEFAULT_ENV_FILE
    return load_settings(env_file=path)


__all__ = ["Settings", "get_settings", "load_settings"]<|MERGE_RESOLUTION|>--- conflicted
+++ resolved
@@ -48,7 +48,6 @@
     secret_key: str = Field(default="change-me", alias="SECRET_KEY")
     access_token_expire_minutes: int = Field(default=60, ge=5, alias="ACCESS_TOKEN_EXPIRE_MINUTES")
     log_level: str = Field(default="INFO", alias="LOG_LEVEL")
-<<<<<<< HEAD
     stripe_secret_key: str | None = Field(default=None, alias="STRIPE_SECRET_KEY")
     stripe_connect_refresh_url: AnyUrl = Field(
         default="https://example.com/stripe/refresh", alias="STRIPE_CONNECT_REFRESH_URL"
@@ -56,10 +55,8 @@
     stripe_connect_return_url: AnyUrl = Field(
         default="https://example.com/stripe/return", alias="STRIPE_CONNECT_RETURN_URL"
     )
-=======
     stripe_api_key: str | None = Field(default=None, alias="STRIPE_API_KEY")
     stripe_currency: str = Field(default="usd", alias="STRIPE_CURRENCY")
->>>>>>> fff3d5c0
 
     model_config = {
         "populate_by_name": True,
