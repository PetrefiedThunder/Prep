from __future__ import annotations

import enum
from datetime import UTC, date, datetime
from decimal import Decimal
from typing import Any, Dict, List, Optional
from uuid import UUID, uuid4

from sqlalchemy import Boolean, DateTime, Enum, Float, ForeignKey, Integer, JSON, Numeric, String, Text
from sqlalchemy.orm import DeclarativeBase, Mapped, declared_attr, mapped_column, relationship

Date = DateTime
from sqlalchemy import (
    Boolean,
    DateTime,
    Enum,
    Float,
    ForeignKey,
    Integer,
    JSON,
    Numeric,
    String,
    Text,
)
from sqlalchemy.orm import DeclarativeBase, Mapped, declared_attr, mapped_column, relationship

try:  # pragma: no cover - compatibility with lightweight SQLAlchemy stubs
    from sqlalchemy import Date
except ImportError:  # pragma: no cover
    Date = DateTime  # type: ignore[assignment]

try:  # pragma: no cover
    from sqlalchemy import UniqueConstraint
except ImportError:  # pragma: no cover
    class UniqueConstraint:  # type: ignore[too-many-ancestors]
        def __init__(self, *args: Any, **kwargs: Any) -> None:
            self.columns = args
            self.kwargs = kwargs

from .guid import GUID


class Base(DeclarativeBase):
    @declared_attr.directive
    def __tablename__(cls) -> str:  # type: ignore[override]
        import re

        name = cls.__name__
        s1 = re.sub("(.)([A-Z][a-z]+)", r"\1_\2", name)
        return re.sub("([a-z0-9])([A-Z])", r"\1_\2", s1).lower()


class TimestampMixin:
    created_at: Mapped[datetime] = mapped_column(
        DateTime(timezone=True), default=lambda: datetime.now(UTC)
    )
    updated_at: Mapped[datetime] = mapped_column(
        DateTime(timezone=True),
        default=lambda: datetime.now(UTC),
        onupdate=lambda: datetime.now(UTC),
    )


class UserRole(str, enum.Enum):
    ADMIN = "admin"
    HOST = "host"
    CUSTOMER = "customer"


class ModerationStatus(str, enum.Enum):
    PENDING = "pending"
    APPROVED = "approved"
    REJECTED = "rejected"
    CHANGES_REQUESTED = "changes_requested"


class CertificationReviewStatus(str, enum.Enum):
    PENDING = "pending"
    SUBMITTED = "submitted"
    RENEWAL_REQUESTED = "renewal_requested"
    APPROVED = "approved"
    REJECTED = "rejected"
    EXPIRED = "expired"


class BookingStatus(str, enum.Enum):
    PENDING = "pending"
    CONFIRMED = "confirmed"
    CANCELLED = "cancelled"
    COMPLETED = "completed"


class ReviewStatus(str, enum.Enum):
    PENDING = "pending"
    APPROVED = "approved"
    REJECTED = "rejected"


class ReviewFlagStatus(str, enum.Enum):
    OPEN = "open"
    RESOLVED = "resolved"
    REJECTED = "rejected"


<<<<<<< HEAD
class RevenueType(str, enum.Enum):
    BOOKING = "booking"
    DELIVERY = "delivery"
    SHARED_SHELF = "shared_shelf"
=======
class InventoryTransferStatus(str, enum.Enum):
    """Workflow states for peer-to-peer inventory transfers."""

    PENDING = "pending"
    APPROVED = "approved"
    DECLINED = "declined"
    CANCELLED = "cancelled"
>>>>>>> 6e08a2ea


class ComplianceDocumentStatus(str, enum.Enum):
    PENDING = "pending"
    APPROVED = "approved"
    REJECTED = "rejected"


class IntegrationStatus(str, enum.Enum):
    ACTIVE = "active"
    INACTIVE = "inactive"
    ERROR = "error"
    PENDING = "pending"


class VerificationTaskStatus(str, enum.Enum):
    PENDING = "pending"
    IN_PROGRESS = "in_progress"
    COMPLETED = "completed"
    CANCELLED = "cancelled"
class SubleaseContractStatus(str, enum.Enum):
    CREATED = "created"
    SENT = "sent"
    COMPLETED = "completed"
    DECLINED = "declined"
    VOIDED = "voided"
    ERROR = "error"


class User(TimestampMixin, Base):
    __tablename__ = "users"

    id: Mapped[UUID] = mapped_column(GUID(), primary_key=True, default=uuid4)
    email: Mapped[str] = mapped_column(String(255), unique=True, nullable=False, index=True)
    full_name: Mapped[str] = mapped_column(String(255), nullable=False)
    hashed_password: Mapped[str] = mapped_column(
        String(255), nullable=False, default="hashed"
    )
    role: Mapped[UserRole] = mapped_column(Enum(UserRole), default=UserRole.CUSTOMER, nullable=False)
    is_active: Mapped[bool] = mapped_column(Boolean, default=True, nullable=False)
    stripe_account_id: Mapped[str | None] = mapped_column(String(255))
    is_admin: Mapped[bool] = mapped_column(Boolean, default=False, nullable=False)
    is_suspended: Mapped[bool] = mapped_column(Boolean, default=False, nullable=False)
    suspension_reason: Mapped[str | None] = mapped_column(Text)
    last_login_at: Mapped[datetime | None] = mapped_column(DateTime(timezone=True))
    suspended_at: Mapped[datetime | None] = mapped_column(DateTime(timezone=True))

    kitchens: Mapped[List["Kitchen"]] = relationship(
        "Kitchen", back_populates="host", cascade="all, delete-orphan"
    )
    bookings: Mapped[List["Booking"]] = relationship(
        "Booking",
        back_populates="customer",
        cascade="all, delete-orphan",
        foreign_keys="Booking.customer_id",
    )
    hosted_bookings: Mapped[List["Booking"]] = relationship(
        "Booking",
        back_populates="host",
        cascade="all, delete-orphan",
        foreign_keys="Booking.host_id",
    )
    reviews_authored: Mapped[List["Review"]] = relationship(
        "Review",
        back_populates="customer",
        cascade="all, delete-orphan",
        foreign_keys="Review.customer_id",
    )
    reviews_received: Mapped[List["Review"]] = relationship(
        "Review",
        back_populates="host",
        cascade="all, delete-orphan",
        foreign_keys="Review.host_id",
    )
    moderation_events: Mapped[List["KitchenModerationEvent"]] = relationship(
        "KitchenModerationEvent",
        back_populates="admin",
        cascade="all, delete-orphan",
        foreign_keys="KitchenModerationEvent.admin_id",
    )
    integrations: Mapped[List["Integration"]] = relationship(
        "Integration",
        back_populates="owner",
        cascade="all, delete-orphan",
        foreign_keys="Integration.user_id",
    )


class Kitchen(TimestampMixin, Base):
    __tablename__ = "kitchens"

    id: Mapped[UUID] = mapped_column(GUID(), primary_key=True, default=uuid4)
    host_id: Mapped[UUID] = mapped_column(
        GUID(), ForeignKey("users.id", ondelete="CASCADE"), nullable=False
    )
    name: Mapped[str] = mapped_column(String(255), nullable=False)
    description: Mapped[str | None] = mapped_column(Text)
    address: Mapped[str | None] = mapped_column(String(255))
    location: Mapped[str | None] = mapped_column(String(255))
    city: Mapped[str | None] = mapped_column(String(120))
    state: Mapped[str | None] = mapped_column(String(60))
    hourly_rate: Mapped[Decimal | None] = mapped_column(Numeric(10, 2))
    trust_score: Mapped[float | None] = mapped_column(Float)
    pricing: Mapped[dict[str, Any] | None] = mapped_column(JSON, default=dict)
    equipment: Mapped[list[str] | None] = mapped_column(JSON, default=list)
    moderation_status: Mapped[ModerationStatus] = mapped_column(
        Enum(ModerationStatus), default=ModerationStatus.PENDING, nullable=False
    )
    certification_status: Mapped[CertificationReviewStatus] = mapped_column(
        Enum(CertificationReviewStatus), default=CertificationReviewStatus.PENDING, nullable=False
    )
    published: Mapped[bool] = mapped_column(Boolean, default=False, nullable=False)
    submitted_at: Mapped[datetime] = mapped_column(
        DateTime(timezone=True), default=lambda: datetime.now(UTC), nullable=False
    )
    moderated_at: Mapped[datetime | None] = mapped_column(DateTime(timezone=True))
    rejection_reason: Mapped[str | None] = mapped_column(Text)
    compliance_status: Mapped[str | None] = mapped_column(String(32), default="unknown")
    risk_score: Mapped[int | None] = mapped_column(Integer)
    last_compliance_check: Mapped[datetime | None] = mapped_column(DateTime(timezone=True))
    health_permit_number: Mapped[str | None] = mapped_column(String(120))
    last_inspection_date: Mapped[datetime | None] = mapped_column(DateTime(timezone=True))
    insurance_info: Mapped[dict[str, Any] | None] = mapped_column(JSON)
    zoning_type: Mapped[str | None] = mapped_column(String(120))
    delivery_only: Mapped[bool] = mapped_column(Boolean, default=False, nullable=False)
    permit_types: Mapped[list[str] | None] = mapped_column(JSON, default=list)

    host: Mapped[User] = relationship("User", back_populates="kitchens")

    integrations: Mapped[List["Integration"]] = relationship(
        "Integration",
        back_populates="kitchen",
        cascade="all, delete-orphan",
        foreign_keys="Integration.kitchen_id",
    )
    bookings: Mapped[List["Booking"]] = relationship(
        "Booking", back_populates="kitchen", cascade="all, delete-orphan"
    )
    reviews: Mapped[List["Review"]] = relationship(
        "Review", back_populates="kitchen", cascade="all, delete-orphan"
    )
    certifications: Mapped[List["CertificationDocument"]] = relationship(
        "CertificationDocument", back_populates="kitchen", cascade="all, delete-orphan"
    )
    moderation_events: Mapped[List["KitchenModerationEvent"]] = relationship(
        "KitchenModerationEvent", back_populates="kitchen", cascade="all, delete-orphan"
    )
    compliance_documents: Mapped[List["ComplianceDocument"]] = relationship(
        "ComplianceDocument", back_populates="kitchen", cascade="all, delete-orphan"
    )
    sanitation_logs: Mapped[List["SanitationLog"]] = relationship(
        "SanitationLog", back_populates="kitchen", cascade="all, delete-orphan"
    )
    recurring_templates: Mapped[List["RecurringBookingTemplate"]] = relationship(
        "RecurringBookingTemplate", back_populates="kitchen", cascade="all, delete-orphan"
    )


class Supplier(TimestampMixin, Base):
    """Vendors that provide inventory to Prep kitchens."""

    __tablename__ = "suppliers"

    id: Mapped[UUID] = mapped_column(GUID(), primary_key=True, default=uuid4)
    external_id: Mapped[str | None] = mapped_column(String(255), index=True)
    name: Mapped[str] = mapped_column(String(255), nullable=False)
    contact_email: Mapped[str | None] = mapped_column(String(255))
    phone_number: Mapped[str | None] = mapped_column(String(64))
    address: Mapped[dict[str, Any] | None] = mapped_column(JSON)
    source: Mapped[str | None] = mapped_column(String(64))

    inventory_items: Mapped[List["InventoryItem"]] = relationship(
        "InventoryItem", back_populates="supplier"
    )


class InventoryItem(TimestampMixin, Base):
    """Aggregated inventory item tracked for a specific kitchen."""

    __tablename__ = "inventory_items"

    id: Mapped[UUID] = mapped_column(GUID(), primary_key=True, default=uuid4)
    kitchen_id: Mapped[UUID] = mapped_column(
        GUID(), ForeignKey("kitchens.id", ondelete="CASCADE"), nullable=False, index=True
    )
    host_id: Mapped[UUID] = mapped_column(
        GUID(), ForeignKey("users.id", ondelete="CASCADE"), nullable=False, index=True
    )
    supplier_id: Mapped[UUID | None] = mapped_column(
        GUID(), ForeignKey("suppliers.id", ondelete="SET NULL")
    )
    external_id: Mapped[str | None] = mapped_column(String(255), index=True)
    source: Mapped[str] = mapped_column(String(64), default="manual", nullable=False)
    name: Mapped[str] = mapped_column(String(255), nullable=False)
    sku: Mapped[str | None] = mapped_column(String(255))
    category: Mapped[str | None] = mapped_column(String(120))
    unit: Mapped[str] = mapped_column(String(32), nullable=False)
    par_level: Mapped[Decimal | None] = mapped_column(Numeric(12, 3))
    total_quantity: Mapped[Decimal] = mapped_column(Numeric(12, 3), default=Decimal("0"))
    oldest_expiry: Mapped[date | None] = mapped_column(Date)
    last_synced_at: Mapped[datetime | None] = mapped_column(DateTime(timezone=True))
    shared_shelf_available: Mapped[bool] = mapped_column(Boolean, default=False, nullable=False)

    supplier: Mapped[Supplier | None] = relationship("Supplier", back_populates="inventory_items")
    kitchen: Mapped["Kitchen"] = relationship("Kitchen")
    host: Mapped[User] = relationship("User")
    lots: Mapped[List["InventoryLot"]] = relationship(
        "InventoryLot",
        back_populates="item",
        cascade="all, delete-orphan",
        order_by="InventoryLot.expiry_date",
    )
    transfers: Mapped[List["InventoryTransfer"]] = relationship(
        "InventoryTransfer",
        back_populates="item",
        cascade="all, delete-orphan",
        foreign_keys="InventoryTransfer.item_id",
    )


class InventoryLot(TimestampMixin, Base):
    """Quantity batch for an inventory item, used for FIFO depletion."""

    __tablename__ = "inventory_lots"

    id: Mapped[UUID] = mapped_column(GUID(), primary_key=True, default=uuid4)
    item_id: Mapped[UUID] = mapped_column(
        GUID(), ForeignKey("inventory_items.id", ondelete="CASCADE"), nullable=False, index=True
    )
    external_id: Mapped[str | None] = mapped_column(String(255), index=True)
    quantity: Mapped[Decimal] = mapped_column(Numeric(12, 3), nullable=False)
    unit: Mapped[str] = mapped_column(String(32), nullable=False)
    expiry_date: Mapped[date | None] = mapped_column(Date)
    received_at: Mapped[datetime | None] = mapped_column(DateTime(timezone=True))
    source_reference: Mapped[str | None] = mapped_column(String(255))

    item: Mapped[InventoryItem] = relationship("InventoryItem", back_populates="lots")


class InventoryTransfer(TimestampMixin, Base):
    """Peer-to-peer ingredient sharing workflow between kitchens."""

    __tablename__ = "inventory_transfers"

    id: Mapped[UUID] = mapped_column(GUID(), primary_key=True, default=uuid4)
    item_id: Mapped[UUID] = mapped_column(
        GUID(), ForeignKey("inventory_items.id", ondelete="CASCADE"), nullable=False
    )
    from_kitchen_id: Mapped[UUID] = mapped_column(
        GUID(), ForeignKey("kitchens.id", ondelete="CASCADE"), nullable=False
    )
    to_kitchen_id: Mapped[UUID] = mapped_column(
        GUID(), ForeignKey("kitchens.id", ondelete="CASCADE"), nullable=False
    )
    requested_by_host_id: Mapped[UUID] = mapped_column(
        GUID(), ForeignKey("users.id", ondelete="CASCADE"), nullable=False
    )
    approved_by_host_id: Mapped[UUID | None] = mapped_column(
        GUID(), ForeignKey("users.id", ondelete="SET NULL")
    )
    quantity: Mapped[Decimal] = mapped_column(Numeric(12, 3), nullable=False)
    unit: Mapped[str] = mapped_column(String(32), nullable=False)
    approval_status: Mapped[InventoryTransferStatus] = mapped_column(
        Enum(InventoryTransferStatus),
        default=InventoryTransferStatus.PENDING,
        nullable=False,
        index=True,
    )
    expiry_date: Mapped[date | None] = mapped_column(Date)
    requested_at: Mapped[datetime] = mapped_column(
        DateTime(timezone=True), default=lambda: datetime.now(UTC), nullable=False
    )
    approved_at: Mapped[datetime | None] = mapped_column(DateTime(timezone=True))
    notes: Mapped[str | None] = mapped_column(Text)

    item: Mapped[InventoryItem] = relationship("InventoryItem", back_populates="transfers")
    from_kitchen: Mapped["Kitchen"] = relationship(
        "Kitchen", foreign_keys=[from_kitchen_id], lazy="joined"
    )
    to_kitchen: Mapped["Kitchen"] = relationship(
        "Kitchen", foreign_keys=[to_kitchen_id], lazy="joined"
    )
    requested_by_host: Mapped[User] = relationship(
        "User", foreign_keys=[requested_by_host_id], lazy="joined"
    )
    approved_by_host: Mapped[User | None] = relationship(
        "User", foreign_keys=[approved_by_host_id], lazy="joined"
class Integration(TimestampMixin, Base):
    __tablename__ = "integrations"

    id: Mapped[UUID] = mapped_column(GUID(), primary_key=True, default=uuid4)
    user_id: Mapped[UUID] = mapped_column(
        GUID(), ForeignKey("users.id", ondelete="CASCADE"), nullable=False
    )
    kitchen_id: Mapped[UUID | None] = mapped_column(
        GUID(), ForeignKey("kitchens.id", ondelete="SET NULL"), nullable=True
    )
    service_type: Mapped[str] = mapped_column(String(120), nullable=False)
    vendor_name: Mapped[str] = mapped_column(String(120), nullable=False)
    auth_method: Mapped[str] = mapped_column(String(50), nullable=False)
    sync_frequency: Mapped[str] = mapped_column(String(50), nullable=False)
    status: Mapped[IntegrationStatus] = mapped_column(
        Enum(IntegrationStatus), default=IntegrationStatus.ACTIVE, nullable=False
    )
    metadata: Mapped[dict[str, Any]] = mapped_column(JSON, default=dict, nullable=False)

    owner: Mapped[User] = relationship(
        "User",
        back_populates="integrations",
        foreign_keys=[user_id],
    )
    kitchen: Mapped[Kitchen | None] = relationship(
        "Kitchen",
        back_populates="integrations",
        foreign_keys=[kitchen_id],
    )


class ChecklistTemplate(TimestampMixin, Base):
    """Versioned JSON schema used to power dynamic admin checklists."""

    __tablename__ = "checklist_templates"
    __table_args__ = ()

    id: Mapped[UUID] = mapped_column(GUID(), primary_key=True, default=uuid4)
    name: Mapped[str] = mapped_column(String(120), nullable=False)
    version: Mapped[int] = mapped_column(Integer, nullable=False)
    schema: Mapped[dict[str, Any]] = mapped_column(JSON, nullable=False)
    description: Mapped[str | None] = mapped_column(Text)


class Booking(TimestampMixin, Base):
    __tablename__ = "bookings"

    id: Mapped[UUID] = mapped_column(GUID(), primary_key=True, default=uuid4)
    kitchen_id: Mapped[UUID] = mapped_column(
        GUID(), ForeignKey("kitchens.id", ondelete="CASCADE"), nullable=False
    )
    host_id: Mapped[UUID] = mapped_column(
        GUID(), ForeignKey("users.id", ondelete="CASCADE"), nullable=False
    )
    customer_id: Mapped[UUID] = mapped_column(
        GUID(), ForeignKey("users.id", ondelete="CASCADE"), nullable=False
    )
    status: Mapped[BookingStatus] = mapped_column(
        Enum(BookingStatus), default=BookingStatus.PENDING, nullable=False
    )
    start_time: Mapped[datetime] = mapped_column(DateTime(timezone=True), nullable=False)
    end_time: Mapped[datetime] = mapped_column(DateTime(timezone=True), nullable=False)
    total_amount: Mapped[Decimal] = mapped_column(Numeric(10, 2), default=Decimal("0.00"))
    platform_fee: Mapped[Decimal] = mapped_column(Numeric(10, 2), default=Decimal("0.00"))
    host_payout_amount: Mapped[Decimal] = mapped_column(Numeric(10, 2), default=Decimal("0.00"))
    payment_method: Mapped[str] = mapped_column(String(50), default="card", nullable=False)
    payment_intent_id: Mapped[str | None] = mapped_column(String(255))
    paid: Mapped[bool] = mapped_column(Boolean, default=False, nullable=False)
    source: Mapped[str | None] = mapped_column(String(120))
    cancellation_reason: Mapped[str | None] = mapped_column(String(255))
    stripe_payment_intent_id: Mapped[str | None] = mapped_column(String(255))

    kitchen: Mapped[Kitchen] = relationship("Kitchen", back_populates="bookings")
    host: Mapped[User] = relationship(
        "User", back_populates="hosted_bookings", foreign_keys=[host_id]
    )
    customer: Mapped[User] = relationship(
        "User", back_populates="bookings", foreign_keys=[customer_id]
    )
    reviews: Mapped[List["Review"]] = relationship(
        "Review", back_populates="booking", cascade="all, delete-orphan"
    )
    sublease_contract: Mapped["SubleaseContract" | None] = relationship(
        "SubleaseContract", back_populates="booking", uselist=False
    )
    ledger_entries: Mapped[List["LedgerEntry"]] = relationship(
        "LedgerEntry", back_populates="booking", cascade="all, delete-orphan"
    )
    tax_records: Mapped[List["TaxRecord"]] = relationship(
        "TaxRecord", back_populates="booking", cascade="all, delete-orphan"
    )


class StripeWebhookEvent(TimestampMixin, Base):
    __tablename__ = "stripe_webhook_events"

    id: Mapped[int] = mapped_column(Integer, primary_key=True, autoincrement=True)
    event_id: Mapped[str] = mapped_column(String(255), unique=True, nullable=False)


class RecurringBookingTemplate(TimestampMixin, Base):
    __tablename__ = "recurring_booking_templates"

    id: Mapped[UUID] = mapped_column(GUID(), primary_key=True, default=uuid4)
    kitchen_id: Mapped[UUID] = mapped_column(
        GUID(), ForeignKey("kitchens.id", ondelete="CASCADE"), nullable=False
    )
    host_id: Mapped[UUID] = mapped_column(
        GUID(), ForeignKey("users.id", ondelete="CASCADE"), nullable=False
    )
    customer_id: Mapped[UUID] = mapped_column(
        GUID(), ForeignKey("users.id", ondelete="CASCADE"), nullable=False
    )
    start_time: Mapped[datetime] = mapped_column(DateTime(timezone=True), nullable=False)
    end_time: Mapped[datetime] = mapped_column(DateTime(timezone=True), nullable=False)
    rrule: Mapped[str] = mapped_column(Text, nullable=False)
    buffer_minutes: Mapped[int] = mapped_column(Integer, default=0, nullable=False)

    kitchen: Mapped[Kitchen] = relationship("Kitchen", back_populates="recurring_templates")
    host: Mapped[User] = relationship("User", foreign_keys=[host_id])
    customer: Mapped[User] = relationship("User", foreign_keys=[customer_id])


class Review(TimestampMixin, Base):
    __tablename__ = "reviews"

    id: Mapped[UUID] = mapped_column(GUID(), primary_key=True, default=uuid4)
    booking_id: Mapped[UUID] = mapped_column(
        GUID(), ForeignKey("bookings.id", ondelete="CASCADE"), nullable=False
    )
    kitchen_id: Mapped[UUID] = mapped_column(
        GUID(), ForeignKey("kitchens.id", ondelete="CASCADE"), nullable=False
    )
    host_id: Mapped[UUID] = mapped_column(
        GUID(), ForeignKey("users.id", ondelete="CASCADE"), nullable=False
    )
    customer_id: Mapped[UUID] = mapped_column(
        GUID(), ForeignKey("users.id", ondelete="CASCADE"), nullable=False
    )
    rating: Mapped[float] = mapped_column(Float, nullable=False)
    equipment_rating: Mapped[float | None] = mapped_column(Float)
    cleanliness_rating: Mapped[float | None] = mapped_column(Float)
    communication_rating: Mapped[float | None] = mapped_column(Float)
    value_rating: Mapped[float | None] = mapped_column(Float)
    comment: Mapped[str | None] = mapped_column(Text)
    status: Mapped[ReviewStatus] = mapped_column(
        Enum(ReviewStatus), default=ReviewStatus.PENDING, nullable=False
    )
    spam_score: Mapped[float] = mapped_column(Float, default=0.0, nullable=False)
    helpful_count: Mapped[int] = mapped_column(Integer, default=0, nullable=False)
    moderated_at: Mapped[datetime | None] = mapped_column(DateTime(timezone=True))
    moderated_by: Mapped[UUID | None] = mapped_column(GUID(), ForeignKey("users.id"))
    host_response: Mapped[str | None] = mapped_column(Text)
    host_response_at: Mapped[datetime | None] = mapped_column(DateTime(timezone=True))

    booking: Mapped[Booking] = relationship("Booking", back_populates="reviews")
    kitchen: Mapped[Kitchen] = relationship("Kitchen", back_populates="reviews")
    host: Mapped[User] = relationship(
        "User", back_populates="reviews_received", foreign_keys=[host_id]
    )
    customer: Mapped[User] = relationship(
        "User", back_populates="reviews_authored", foreign_keys=[customer_id]
    )
    photos: Mapped[List["ReviewPhoto"]] = relationship(
        "ReviewPhoto", back_populates="review", cascade="all, delete-orphan"
    )
    votes: Mapped[List["ReviewVote"]] = relationship(
        "ReviewVote", back_populates="review", cascade="all, delete-orphan"
    )
    flags: Mapped[List["ReviewFlag"]] = relationship(
        "ReviewFlag", back_populates="review", cascade="all, delete-orphan"
    )


class ReviewPhoto(TimestampMixin, Base):
    __tablename__ = "review_photos"

    id: Mapped[UUID] = mapped_column(GUID(), primary_key=True, default=uuid4)
    review_id: Mapped[UUID] = mapped_column(
        GUID(), ForeignKey("reviews.id", ondelete="CASCADE"), nullable=False
    )
    url: Mapped[str] = mapped_column(String(512), nullable=False)
    caption: Mapped[str | None] = mapped_column(String(255))
    uploaded_at: Mapped[datetime] = mapped_column(
        DateTime(timezone=True), default=lambda: datetime.now(UTC), nullable=False
    )

    review: Mapped[Review] = relationship("Review", back_populates="photos")


class ReviewVote(TimestampMixin, Base):
    __tablename__ = "review_votes"

    id: Mapped[UUID] = mapped_column(GUID(), primary_key=True, default=uuid4)
    review_id: Mapped[UUID] = mapped_column(
        GUID(), ForeignKey("reviews.id", ondelete="CASCADE"), nullable=False
    )
    user_id: Mapped[UUID] = mapped_column(
        GUID(), ForeignKey("users.id", ondelete="CASCADE"), nullable=False
    )
    is_helpful: Mapped[bool] = mapped_column(Boolean, default=True, nullable=False)

    review: Mapped[Review] = relationship("Review", back_populates="votes")
    voter: Mapped[User] = relationship("User")


class ReviewFlag(TimestampMixin, Base):
    __tablename__ = "review_flags"

    id: Mapped[UUID] = mapped_column(GUID(), primary_key=True, default=uuid4)
    review_id: Mapped[UUID] = mapped_column(
        GUID(), ForeignKey("reviews.id", ondelete="CASCADE"), nullable=False
    )
    reporter_id: Mapped[UUID] = mapped_column(
        GUID(), ForeignKey("users.id", ondelete="CASCADE"), nullable=False
    )
    reason: Mapped[str] = mapped_column(String(255), nullable=False)
    notes: Mapped[str | None] = mapped_column(Text)
    status: Mapped[ReviewFlagStatus] = mapped_column(
        Enum(ReviewFlagStatus), default=ReviewFlagStatus.OPEN, nullable=False
    )
    admin_id: Mapped[UUID | None] = mapped_column(GUID(), ForeignKey("users.id"))
    resolved_at: Mapped[datetime | None] = mapped_column(DateTime(timezone=True))

    review: Mapped[Review] = relationship("Review", back_populates="flags")
    reporter: Mapped[User] = relationship("User", foreign_keys=[reporter_id])
    admin: Mapped[User | None] = relationship("User", foreign_keys=[admin_id])


class CertificationDocument(TimestampMixin, Base):
    __tablename__ = "certification_documents"

    id: Mapped[UUID] = mapped_column(GUID(), primary_key=True, default=uuid4)
    kitchen_id: Mapped[UUID] = mapped_column(
        GUID(), ForeignKey("kitchens.id", ondelete="CASCADE"), nullable=False
    )
    document_type: Mapped[str] = mapped_column(String(120), nullable=False)
    document_url: Mapped[str] = mapped_column(String(512), nullable=False)
    status: Mapped[CertificationReviewStatus] = mapped_column(
        Enum(CertificationReviewStatus), default=CertificationReviewStatus.PENDING, nullable=False
    )
    submitted_at: Mapped[datetime] = mapped_column(
        DateTime(timezone=True), default=lambda: datetime.now(UTC), nullable=False
    )
    verified_at: Mapped[datetime | None] = mapped_column(DateTime(timezone=True))
    reviewer_id: Mapped[UUID | None] = mapped_column(GUID(), ForeignKey("users.id"))
    rejection_reason: Mapped[str | None] = mapped_column(Text)
    expires_at: Mapped[datetime | None] = mapped_column(DateTime(timezone=True))

    kitchen: Mapped[Kitchen] = relationship("Kitchen", back_populates="certifications")
    reviewer: Mapped[User | None] = relationship("User")


class KitchenModerationEvent(TimestampMixin, Base):
    __tablename__ = "kitchen_moderation_events"

    id: Mapped[UUID] = mapped_column(GUID(), primary_key=True, default=uuid4)
    kitchen_id: Mapped[UUID] = mapped_column(
        GUID(), ForeignKey("kitchens.id", ondelete="CASCADE"), nullable=False
    )
    admin_id: Mapped[UUID] = mapped_column(
        GUID(), ForeignKey("users.id", ondelete="CASCADE"), nullable=False
    )
    action: Mapped[str] = mapped_column(String(64), nullable=False)
    reason: Mapped[str | None] = mapped_column(Text)
    notes: Mapped[str | None] = mapped_column(Text)

    kitchen: Mapped[Kitchen] = relationship("Kitchen", back_populates="moderation_events")
    admin: Mapped[User] = relationship("User", back_populates="moderation_events")


class ComplianceDocument(TimestampMixin, Base):
    __tablename__ = "compliance_documents"

    id: Mapped[UUID] = mapped_column(GUID(), primary_key=True, default=uuid4)
    kitchen_id: Mapped[UUID] = mapped_column(
        GUID(), ForeignKey("kitchens.id", ondelete="CASCADE"), nullable=False
    )
    uploader_id: Mapped[UUID | None] = mapped_column(GUID(), ForeignKey("users.id"))
    reviewer_id: Mapped[UUID | None] = mapped_column(GUID(), ForeignKey("users.id"))
    document_type: Mapped[str] = mapped_column(String(120), nullable=False)
    document_url: Mapped[str] = mapped_column(String(512), nullable=False)
    verification_status: Mapped[ComplianceDocumentStatus] = mapped_column(
        Enum(ComplianceDocumentStatus), default=ComplianceDocumentStatus.PENDING, nullable=False
    )
    submitted_at: Mapped[datetime] = mapped_column(
        DateTime(timezone=True), default=lambda: datetime.now(UTC), nullable=False
    )
    reviewed_at: Mapped[datetime | None] = mapped_column(DateTime(timezone=True))
    notes: Mapped[str | None] = mapped_column(Text)

    kitchen: Mapped[Kitchen] = relationship(
        "Kitchen", back_populates="compliance_documents"
    )
    uploader: Mapped[User | None] = relationship("User", foreign_keys=[uploader_id])
    reviewer: Mapped[User | None] = relationship("User", foreign_keys=[reviewer_id])


class SanitationLog(TimestampMixin, Base):
    """Documented sanitation checks for a kitchen."""

    __tablename__ = "sanitation_logs"

    id: Mapped[UUID] = mapped_column(GUID(), primary_key=True, default=uuid4)
    kitchen_id: Mapped[UUID] = mapped_column(
        GUID(), ForeignKey("kitchens.id", ondelete="CASCADE"), nullable=False
    )
    logged_at: Mapped[datetime] = mapped_column(
        DateTime(timezone=True), default=lambda: datetime.now(UTC), nullable=False
    )
    inspector_name: Mapped[str | None] = mapped_column(String(120))
    status: Mapped[str] = mapped_column(String(32), default="passed", nullable=False)
    notes: Mapped[str | None] = mapped_column(Text)
    follow_up_required: Mapped[bool] = mapped_column(Boolean, default=False, nullable=False)

    kitchen: Mapped["Kitchen"] = relationship("Kitchen", back_populates="sanitation_logs")


class SubleaseContract(TimestampMixin, Base):
    __tablename__ = "sublease_contracts"

    id: Mapped[UUID] = mapped_column(GUID(), primary_key=True, default=uuid4)
    booking_id: Mapped[UUID] = mapped_column(
        GUID(), ForeignKey("bookings.id", ondelete="CASCADE"), unique=True, nullable=False
    )
    envelope_id: Mapped[str] = mapped_column(String(128), nullable=False, index=True)
    status: Mapped[SubleaseContractStatus] = mapped_column(
        Enum(SubleaseContractStatus), default=SubleaseContractStatus.CREATED, nullable=False
    )
    signer_email: Mapped[str] = mapped_column(String(255), nullable=False)
    signer_name: Mapped[str | None] = mapped_column(String(255))
    sign_url: Mapped[str | None] = mapped_column(String(512))
    completed_at: Mapped[datetime | None] = mapped_column(DateTime(timezone=True))
    last_checked_at: Mapped[datetime | None] = mapped_column(DateTime(timezone=True))
    document_s3_bucket: Mapped[str | None] = mapped_column(String(255))
    document_s3_key: Mapped[str | None] = mapped_column(String(512))

    booking: Mapped[Booking] = relationship(
        "Booking", back_populates="sublease_contract", passive_deletes=True
    )


class COIDocument(TimestampMixin, Base):
    __tablename__ = "coi_documents"

    id: Mapped[UUID] = mapped_column(GUID(), primary_key=True, default=uuid4)
    filename: Mapped[str] = mapped_column(String(255), nullable=False)
    content_type: Mapped[str] = mapped_column(String(128), nullable=False)
    file_size: Mapped[int] = mapped_column(Integer, nullable=False)
    checksum: Mapped[str] = mapped_column(String(128), nullable=False)
    valid: Mapped[bool] = mapped_column(Boolean, nullable=False)
    expiry_date: Mapped[datetime | None] = mapped_column(DateTime(timezone=True))
    policy_number: Mapped[str | None] = mapped_column(String(128))
    insured_name: Mapped[str | None] = mapped_column(String(255))
    validation_errors: Mapped[str | None] = mapped_column(Text)


class VerificationTask(TimestampMixin, Base):
    __tablename__ = "verification_tasks"

    id: Mapped[UUID] = mapped_column(GUID(), primary_key=True, default=uuid4)
    entity_type: Mapped[str] = mapped_column(String(100), nullable=False)
    entity_id: Mapped[UUID] = mapped_column(GUID(), nullable=False)
    task_type: Mapped[str] = mapped_column(String(100), nullable=False)
    status: Mapped[VerificationTaskStatus] = mapped_column(
        Enum(VerificationTaskStatus), default=VerificationTaskStatus.PENDING, nullable=False
    )
    assigned_to: Mapped[UUID | None] = mapped_column(GUID(), ForeignKey("users.id"))
    due_at: Mapped[datetime | None] = mapped_column(DateTime(timezone=True))

    assignee: Mapped[User | None] = relationship("User")

class OperationalExpense(TimestampMixin, Base):
    __tablename__ = "operational_expenses"

    id: Mapped[UUID] = mapped_column(GUID(), primary_key=True, default=uuid4)
    amount: Mapped[Decimal] = mapped_column(Numeric(12, 2), nullable=False)
    incurred_on: Mapped[datetime] = mapped_column(
        DateTime(timezone=True), default=lambda: datetime.now(UTC), nullable=False
    )
    category: Mapped[str | None] = mapped_column(String(120))
    description: Mapped[str | None] = mapped_column(Text)


class LedgerEntry(TimestampMixin, Base):
    __tablename__ = "ledger_entries"

    id: Mapped[UUID] = mapped_column(GUID(), primary_key=True, default=uuid4)
    booking_id: Mapped[UUID | None] = mapped_column(
        GUID(), ForeignKey("bookings.id", ondelete="SET NULL"), index=True
    )
    source: Mapped[str] = mapped_column(String(64), nullable=False)
    entry_date: Mapped[date] = mapped_column(Date, default=date.today, nullable=False)
    description: Mapped[str] = mapped_column(Text, nullable=False)
    debit_account: Mapped[str] = mapped_column(String(120), nullable=False)
    credit_account: Mapped[str] = mapped_column(String(120), nullable=False)
    amount: Mapped[Decimal] = mapped_column(Numeric(12, 2), nullable=False)
    currency: Mapped[str] = mapped_column(String(3), default="USD", nullable=False)
    revenue_type: Mapped[RevenueType | None] = mapped_column(
        Enum(RevenueType), nullable=True
    )
    expense_category: Mapped[str | None] = mapped_column(String(120))
    external_reference: Mapped[str | None] = mapped_column(String(120))
    details: Mapped[Dict[str, Any] | None] = mapped_column(JSON, default=dict)

    booking: Mapped["Booking" | None] = relationship(
        "Booking", back_populates="ledger_entries"
    )

    __table_args__ = (
        UniqueConstraint(
            "source",
            "external_reference",
            name="uq_ledger_entries_source_reference",
        ),
    )


class TaxRecord(TimestampMixin, Base):
    __tablename__ = "tax_records"

    id: Mapped[UUID] = mapped_column(GUID(), primary_key=True, default=uuid4)
    booking_id: Mapped[UUID] = mapped_column(
        GUID(), ForeignKey("bookings.id", ondelete="CASCADE"), nullable=False
    )
    jurisdiction: Mapped[str] = mapped_column(String(120), nullable=False)
    tax_rate: Mapped[Decimal] = mapped_column(Numeric(7, 6), nullable=False)
    taxable_amount: Mapped[Decimal] = mapped_column(Numeric(12, 2), nullable=False)
    tax_amount: Mapped[Decimal] = mapped_column(Numeric(12, 2), nullable=False)
    currency: Mapped[str] = mapped_column(String(3), default="USD", nullable=False)
    details: Mapped[Dict[str, Any] | None] = mapped_column(JSON, default=dict)

    booking: Mapped["Booking"] = relationship("Booking", back_populates="tax_records")

    __table_args__ = (
        UniqueConstraint(
            "booking_id",
            "jurisdiction",
            name="uq_tax_records_booking_jurisdiction",
        ),
    )


class RegDoc(Base):
    """Normalized regulatory documents stored for analytics."""

    __tablename__ = "reg_docs"

    id: Mapped[UUID] = mapped_column(GUID(), primary_key=True, default=uuid4)
    jurisdiction: Mapped[str] = mapped_column(String(255), nullable=False)
    code_section: Mapped[str] = mapped_column(String(120), nullable=False)
    requirement_text: Mapped[str] = mapped_column(Text, nullable=False)
    effective_date: Mapped[date | None] = mapped_column(Date)
    citation_url: Mapped[str | None] = mapped_column(Text)
    sha256_hash: Mapped[str] = mapped_column(String(64), unique=True, nullable=False, index=True)
    inserted_at: Mapped[datetime] = mapped_column(
        DateTime(timezone=True), default=lambda: datetime.now(UTC), nullable=False
    )

__all__ = [
    "Base",
    "Booking",
    "BookingStatus",
    "VerificationTask",
    "VerificationTaskStatus",
    "CertificationDocument",
    "CertificationReviewStatus",
    "ComplianceDocument",
    "ComplianceDocumentStatus",
    "SanitationLog",
    "SubleaseContract",
    "SubleaseContractStatus",
    "Kitchen",
    "KitchenModerationEvent",
    "ModerationStatus",
    "Review", 
    "ReviewFlag",
    "ReviewFlagStatus",
    "ReviewPhoto",
    "ReviewStatus",
    "ReviewVote",
    "RevenueType",
    "LedgerEntry",
    "TaxRecord",
    "RegDoc",
    "User",
    "UserRole",
    "COIDocument",
]<|MERGE_RESOLUTION|>--- conflicted
+++ resolved
@@ -102,12 +102,10 @@
     REJECTED = "rejected"
 
 
-<<<<<<< HEAD
 class RevenueType(str, enum.Enum):
     BOOKING = "booking"
     DELIVERY = "delivery"
     SHARED_SHELF = "shared_shelf"
-=======
 class InventoryTransferStatus(str, enum.Enum):
     """Workflow states for peer-to-peer inventory transfers."""
 
@@ -115,7 +113,6 @@
     APPROVED = "approved"
     DECLINED = "declined"
     CANCELLED = "cancelled"
->>>>>>> 6e08a2ea
 
 
 class ComplianceDocumentStatus(str, enum.Enum):
