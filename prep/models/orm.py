--- conflicted
+++ resolved
@@ -1,8 +1,6 @@
 from __future__ import annotations
 
-<<<<<<< HEAD
 from sqlalchemy.orm import DeclarativeBase, declared_attr
-=======
 from datetime import UTC, datetime
 from typing import Any
 from uuid import UUID, uuid4
@@ -25,7 +23,6 @@
 from sqlalchemy.orm import DeclarativeBase, Mapped, mapped_column, relationship
 
 from prep.models.guid import GUID
->>>>>>> 6395f058
 
 
 class Base(DeclarativeBase):
