--- conflicted
+++ resolved
@@ -410,7 +410,6 @@
     reviewer: Mapped[User | None] = relationship("User", foreign_keys=[reviewer_id])
 
 
-<<<<<<< HEAD
 class COIDocument(TimestampMixin, Base):
     __tablename__ = "coi_documents"
 
@@ -423,7 +422,6 @@
     expiry_date: Mapped[datetime | None] = mapped_column(DateTime(timezone=True))
     validation_errors: Mapped[str | None] = mapped_column(Text)
 
-=======
 class OperationalExpense(TimestampMixin, Base):
     __tablename__ = "operational_expenses"
 
@@ -434,7 +432,6 @@
     )
     category: Mapped[str | None] = mapped_column(String(120))
     description: Mapped[str | None] = mapped_column(Text)
->>>>>>> 54d1c981
 
 __all__ = [
     "Base",
