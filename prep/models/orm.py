from __future__ import annotations

import enum
from datetime import UTC, date, datetime
from decimal import Decimal
from typing import Any, Dict, List, Optional
from uuid import UUID, uuid4

from sqlalchemy import Boolean, DateTime, Enum, Float, ForeignKey, Integer, JSON, Numeric, String, Text
from sqlalchemy.orm import DeclarativeBase, Mapped, declared_attr, mapped_column, relationship

Date = DateTime
from sqlalchemy import (
    Boolean,
    DateTime,
    Enum,
    Float,
    ForeignKey,
    Index,
    Integer,
    JSON,
    Numeric,
    String,
    Text,
)
from sqlalchemy.orm import DeclarativeBase, Mapped, declared_attr, mapped_column, relationship
from sqlalchemy.sql.sqltypes import Date

try:  # pragma: no cover - import locations vary across SQLAlchemy versions
    from sqlalchemy import UniqueConstraint
except ImportError:  # pragma: no cover - fallback for stripped-down builds
    try:
        from sqlalchemy.sql.schema import UniqueConstraint  # type: ignore[attr-defined]
    except Exception:  # pragma: no cover - final fallback for tests without SQLAlchemy
        class UniqueConstraint:  # type: ignore[override]
            def __init__(self, *args, **kwargs) -> None:
                self.args = args
                self.kwargs = kwargs

try:  # pragma: no cover - compatibility with lightweight SQLAlchemy stubs
    from sqlalchemy import Date
except ImportError:  # pragma: no cover
    Date = DateTime  # type: ignore[assignment]

try:  # pragma: no cover
    from sqlalchemy import UniqueConstraint
except ImportError:  # pragma: no cover
    class UniqueConstraint:  # type: ignore[too-many-ancestors]
        def __init__(self, *args: Any, **kwargs: Any) -> None:
            self.columns = args
            self.kwargs = kwargs

from .guid import GUID


class Base(DeclarativeBase):
    @declared_attr.directive
    def __tablename__(cls) -> str:  # type: ignore[override]
        import re

        name = cls.__name__
        s1 = re.sub("(.)([A-Z][a-z]+)", r"\1_\2", name)
        return re.sub("([a-z0-9])([A-Z])", r"\1_\2", s1).lower()


class TimestampMixin:
    created_at: Mapped[datetime] = mapped_column(
        DateTime(timezone=True), default=lambda: datetime.now(UTC)
    )
    updated_at: Mapped[datetime] = mapped_column(
        DateTime(timezone=True),
        default=lambda: datetime.now(UTC),
        onupdate=lambda: datetime.now(UTC),
    )


class UserRole(str, enum.Enum):
    ADMIN = "admin"
    HOST = "host"
    CUSTOMER = "customer"
    OPERATOR_ADMIN = "operator_admin"
    KITCHEN_MANAGER = "kitchen_manager"
    FOOD_BUSINESS_ADMIN = "food_business_admin"
    CITY_REVIEWER = "city_reviewer"
    SUPPORT_ANALYST = "support_analyst"


class SubscriptionStatus(str, enum.Enum):
    """Lifecycle states for platform subscriptions."""

    INACTIVE = "inactive"
    TRIAL = "trial"
    ACTIVE = "active"
    CANCELED = "canceled"


class ModerationStatus(str, enum.Enum):
    PENDING = "pending"
    APPROVED = "approved"
    REJECTED = "rejected"
    CHANGES_REQUESTED = "changes_requested"


class CertificationReviewStatus(str, enum.Enum):
    PENDING = "pending"
    SUBMITTED = "submitted"
    RENEWAL_REQUESTED = "renewal_requested"
    APPROVED = "approved"
    REJECTED = "rejected"
    EXPIRED = "expired"


class BookingStatus(str, enum.Enum):
    PENDING = "pending"
    CONFIRMED = "confirmed"
    CANCELLED = "cancelled"
    COMPLETED = "completed"


class ReviewStatus(str, enum.Enum):
    PENDING = "pending"
    APPROVED = "approved"
    REJECTED = "rejected"


class ReviewFlagStatus(str, enum.Enum):
    OPEN = "open"
    RESOLVED = "resolved"
    REJECTED = "rejected"


class RevenueType(str, enum.Enum):
    BOOKING = "booking"
    DELIVERY = "delivery"
    SHARED_SHELF = "shared_shelf"
class InventoryTransferStatus(str, enum.Enum):
    """Workflow states for peer-to-peer inventory transfers."""

    PENDING = "pending"
    APPROVED = "approved"
    DECLINED = "declined"
    CANCELLED = "cancelled"


class ComplianceDocumentStatus(str, enum.Enum):
    PENDING = "pending"
    APPROVED = "approved"
    REJECTED = "rejected"


class IntegrationStatus(str, enum.Enum):
    ACTIVE = "active"
    INACTIVE = "inactive"
    ERROR = "error"
    PENDING = "pending"


class VerificationTaskStatus(str, enum.Enum):
    PENDING = "pending"
    IN_PROGRESS = "in_progress"
    COMPLETED = "completed"
    CANCELLED = "cancelled"
class SubleaseContractStatus(str, enum.Enum):
    CREATED = "created"
    SENT = "sent"
    COMPLETED = "completed"
    DECLINED = "declined"
    VOIDED = "voided"
    ERROR = "error"


class DeliveryProvider(str, enum.Enum):
    DOORDASH = "doordash"
    UBER = "uber"


class DeliveryStatus(str, enum.Enum):
    CREATED = "created"
    DISPATCHED = "dispatched"
    IN_TRANSIT = "in_transit"
    DELIVERED = "delivered"
    FAILED = "failed"
    CANCELLED = "cancelled"
    RETURNED = "returned"


<<<<<<< HEAD
class DocumentUploadStatus(str, enum.Enum):
    STORED = "stored"
    PROCESSING = "processing"
    VERIFIED = "verified"
    REJECTED = "rejected"


class DocumentOCRStatus(str, enum.Enum):
    PENDING = "pending"
    PROCESSING = "processing"
    COMPLETED = "completed"
    FAILED = "failed"


class PermitStatus(str, enum.Enum):
    ACTIVE = "active"
    EXPIRED = "expired"
    PENDING = "pending"
    REVOKED = "revoked"


class CheckoutPaymentStatus(str, enum.Enum):
    PENDING = "pending"
    SUCCEEDED = "succeeded"
    REQUIRES_ACTION = "requires_action"
    REFUND_REQUESTED = "refund_requested"
    REFUNDED = "refunded"
    FAILED = "failed"
=======
class IdentityProviderType(str, enum.Enum):
    OIDC = "oidc"
    SAML = "saml"
>>>>>>> e3df2a6b


class User(TimestampMixin, Base):
    __tablename__ = "users"

    id: Mapped[UUID] = mapped_column(GUID(), primary_key=True, default=uuid4)
    email: Mapped[str] = mapped_column(String(255), unique=True, nullable=False, index=True)
    full_name: Mapped[str] = mapped_column(String(255), nullable=False)
    hashed_password: Mapped[str] = mapped_column(
        String(255), nullable=False, default="hashed"
    )
    role: Mapped[UserRole] = mapped_column(Enum(UserRole), default=UserRole.CUSTOMER, nullable=False)
    is_active: Mapped[bool] = mapped_column(Boolean, default=True, nullable=False)
    stripe_account_id: Mapped[str | None] = mapped_column(String(255))
    is_admin: Mapped[bool] = mapped_column(Boolean, default=False, nullable=False)
    is_suspended: Mapped[bool] = mapped_column(Boolean, default=False, nullable=False)
    suspension_reason: Mapped[str | None] = mapped_column(Text)
    last_login_at: Mapped[datetime | None] = mapped_column(DateTime(timezone=True))
    suspended_at: Mapped[datetime | None] = mapped_column(DateTime(timezone=True))
    is_pilot_user: Mapped[bool] = mapped_column(Boolean, default=False, nullable=False)
    pilot_county: Mapped[str | None] = mapped_column(String(255))
    pilot_zip_code: Mapped[str | None] = mapped_column(String(20))
    rbac_roles: Mapped[list[str]] = mapped_column(JSON, default=list)
    subscription_status: Mapped[SubscriptionStatus] = mapped_column(
        Enum(SubscriptionStatus), default=SubscriptionStatus.INACTIVE, nullable=False
    )
    trial_started_at: Mapped[datetime | None] = mapped_column(DateTime(timezone=True))
    trial_ends_at: Mapped[datetime | None] = mapped_column(DateTime(timezone=True))

    kitchens: Mapped[List["Kitchen"]] = relationship(
        "Kitchen", back_populates="host", cascade="all, delete-orphan"
    )
    bookings: Mapped[List["Booking"]] = relationship(
        "Booking",
        back_populates="customer",
        cascade="all, delete-orphan",
        foreign_keys="Booking.customer_id",
    )
    hosted_bookings: Mapped[List["Booking"]] = relationship(
        "Booking",
        back_populates="host",
        cascade="all, delete-orphan",
        foreign_keys="Booking.host_id",
    )
    reviews_authored: Mapped[List["Review"]] = relationship(
        "Review",
        back_populates="customer",
        cascade="all, delete-orphan",
        foreign_keys="Review.customer_id",
    )
    reviews_received: Mapped[List["Review"]] = relationship(
        "Review",
        back_populates="host",
        cascade="all, delete-orphan",
        foreign_keys="Review.host_id",
    )
    moderation_events: Mapped[List["KitchenModerationEvent"]] = relationship(
        "KitchenModerationEvent",
        back_populates="admin",
        cascade="all, delete-orphan",
        foreign_keys="KitchenModerationEvent.admin_id",
    )
    integrations: Mapped[List["Integration"]] = relationship(
        "Integration",
        back_populates="owner",
        cascade="all, delete-orphan",
        foreign_keys="Integration.user_id",
    )
    api_usage_events: Mapped[List["APIUsageEvent"]] = relationship(
        "APIUsageEvent", back_populates="user", cascade="all, delete-orphan"
    )
    identities: Mapped[List["UserIdentity"]] = relationship(
        "UserIdentity", back_populates="user", cascade="all, delete-orphan"
    )
    api_keys: Mapped[List["APIKey"]] = relationship(
        "APIKey", back_populates="user", cascade="all, delete-orphan"
    )
    refresh_tokens: Mapped[List["RefreshToken"]] = relationship(
        "RefreshToken", back_populates="user", cascade="all, delete-orphan"
    )
    identities: Mapped[List["UserIdentity"]] = relationship(
        "UserIdentity", back_populates="user", cascade="all, delete-orphan"
    )


class IdentityProvider(TimestampMixin, Base):
    __tablename__ = "identity_providers"

    id: Mapped[UUID] = mapped_column(GUID(), primary_key=True, default=uuid4)
    name: Mapped[str] = mapped_column(String(255), nullable=False, unique=True)
    slug: Mapped[str] = mapped_column(String(255), nullable=False, unique=True)
    provider_type: Mapped[IdentityProviderType] = mapped_column(
        Enum(IdentityProviderType), nullable=False
    )
    issuer: Mapped[str] = mapped_column(String(512), nullable=False)
    metadata_url: Mapped[str | None] = mapped_column(String(1024))
    client_id: Mapped[str | None] = mapped_column(String(255))
    client_secret: Mapped[str | None] = mapped_column(String(255))
    jwks_url: Mapped[str | None] = mapped_column(String(1024))
    sso_url: Mapped[str | None] = mapped_column(String(1024))
    acs_url: Mapped[str | None] = mapped_column(String(1024))
    certificate: Mapped[str | None] = mapped_column(Text)
    settings: Mapped[Dict[str, Any]] = mapped_column(JSON, default=dict)
    is_active: Mapped[bool] = mapped_column(Boolean, default=True, nullable=False)

    identities: Mapped[List["UserIdentity"]] = relationship(
        "UserIdentity", back_populates="provider", cascade="all, delete-orphan"
    )


class UserIdentity(TimestampMixin, Base):
    __tablename__ = "user_identities"

    id: Mapped[UUID] = mapped_column(GUID(), primary_key=True, default=uuid4)
    user_id: Mapped[UUID] = mapped_column(
        GUID(), ForeignKey("users.id", ondelete="CASCADE"), nullable=False
    )
    provider_id: Mapped[UUID] = mapped_column(
        GUID(), ForeignKey("identity_providers.id", ondelete="CASCADE"), nullable=False
    )
    subject: Mapped[str] = mapped_column(String(255), nullable=False)
    email: Mapped[str | None] = mapped_column(String(255))
    full_name: Mapped[str | None] = mapped_column(String(255))
    last_login_at: Mapped[datetime | None] = mapped_column(DateTime(timezone=True))
    attributes: Mapped[Dict[str, Any]] = mapped_column(JSON, default=dict)

    user: Mapped[User] = relationship("User", back_populates="identities")
    provider: Mapped[IdentityProvider] = relationship(
        "IdentityProvider", back_populates="identities"
    )

    __table_args__ = (
        UniqueConstraint("provider_id", "subject", name="uq_user_identity_subject"),
    )


class APIKey(TimestampMixin, Base):
    __tablename__ = "api_keys"

    id: Mapped[UUID] = mapped_column(GUID(), primary_key=True, default=uuid4)
    user_id: Mapped[UUID] = mapped_column(
        GUID(), ForeignKey("users.id", ondelete="CASCADE"), nullable=False
    )
    name: Mapped[str] = mapped_column(String(255), nullable=False)
    prefix: Mapped[str] = mapped_column(String(16), nullable=False, index=True)
    hashed_secret: Mapped[str] = mapped_column(String(128), nullable=False)
    expires_at: Mapped[datetime | None] = mapped_column(DateTime(timezone=True))
    last_used_at: Mapped[datetime | None] = mapped_column(DateTime(timezone=True))
    rotated_at: Mapped[datetime | None] = mapped_column(DateTime(timezone=True))
    revoked_at: Mapped[datetime | None] = mapped_column(DateTime(timezone=True))
    is_active: Mapped[bool] = mapped_column(Boolean, default=True, nullable=False)

    user: Mapped[User] = relationship("User", back_populates="api_keys")

    __table_args__ = (
        UniqueConstraint("user_id", "name", name="uq_api_key_user_name"),
    )


class RefreshToken(TimestampMixin, Base):
    __tablename__ = "refresh_tokens"

    id: Mapped[UUID] = mapped_column(GUID(), primary_key=True, default=uuid4)
    user_id: Mapped[UUID] = mapped_column(
        GUID(), ForeignKey("users.id", ondelete="CASCADE"), nullable=False
    )
    token_hash: Mapped[str] = mapped_column(String(128), nullable=False, unique=True)
    expires_at: Mapped[datetime] = mapped_column(DateTime(timezone=True), nullable=False)
    revoked_at: Mapped[datetime | None] = mapped_column(DateTime(timezone=True))
    rotated_at: Mapped[datetime | None] = mapped_column(DateTime(timezone=True))
    device_fingerprint: Mapped[str | None] = mapped_column(String(255))
    ip_address: Mapped[str | None] = mapped_column(String(64))
    user_agent: Mapped[str | None] = mapped_column(String(255))

    user: Mapped[User] = relationship("User", back_populates="refresh_tokens")


class Kitchen(TimestampMixin, Base):
    __tablename__ = "kitchens"

    id: Mapped[UUID] = mapped_column(GUID(), primary_key=True, default=uuid4)
    host_id: Mapped[UUID] = mapped_column(
        GUID(), ForeignKey("users.id", ondelete="CASCADE"), nullable=False
    )
    name: Mapped[str] = mapped_column(String(255), nullable=False)
    description: Mapped[str | None] = mapped_column(Text)
    address: Mapped[str | None] = mapped_column(String(255))
    location: Mapped[str | None] = mapped_column(String(255))
    city: Mapped[str | None] = mapped_column(String(120))
    state: Mapped[str | None] = mapped_column(String(60))
    postal_code: Mapped[str | None] = mapped_column(String(20))
    county: Mapped[str | None] = mapped_column(String(120))
    hourly_rate: Mapped[Decimal | None] = mapped_column(Numeric(10, 2))
    trust_score: Mapped[float | None] = mapped_column(Float)
    pricing: Mapped[dict[str, Any] | None] = mapped_column(JSON, default=dict)
    equipment: Mapped[list[str] | None] = mapped_column(JSON, default=list)
    moderation_status: Mapped[ModerationStatus] = mapped_column(
        Enum(ModerationStatus), default=ModerationStatus.PENDING, nullable=False
    )
    certification_status: Mapped[CertificationReviewStatus] = mapped_column(
        Enum(CertificationReviewStatus), default=CertificationReviewStatus.PENDING, nullable=False
    )
    published: Mapped[bool] = mapped_column(Boolean, default=False, nullable=False)
    submitted_at: Mapped[datetime] = mapped_column(
        DateTime(timezone=True), default=lambda: datetime.now(UTC), nullable=False
    )
    moderated_at: Mapped[datetime | None] = mapped_column(DateTime(timezone=True))
    rejection_reason: Mapped[str | None] = mapped_column(Text)
    compliance_status: Mapped[str | None] = mapped_column(String(32), default="unknown")
    risk_score: Mapped[int | None] = mapped_column(Integer)
    last_compliance_check: Mapped[datetime | None] = mapped_column(DateTime(timezone=True))
    health_permit_number: Mapped[str | None] = mapped_column(String(120))
    last_inspection_date: Mapped[datetime | None] = mapped_column(DateTime(timezone=True))
    insurance_info: Mapped[dict[str, Any] | None] = mapped_column(JSON)
    zoning_type: Mapped[str | None] = mapped_column(String(120))
    delivery_only: Mapped[bool] = mapped_column(Boolean, default=False, nullable=False)
    permit_types: Mapped[list[str] | None] = mapped_column(JSON, default=list)

    host: Mapped[User] = relationship("User", back_populates="kitchens")
    pos_integrations: Mapped[List["POSIntegration"]] = relationship(
        "POSIntegration", back_populates="kitchen", cascade="all, delete-orphan"
    )
    pos_transactions: Mapped[List["POSTransaction"]] = relationship(
        "POSTransaction", back_populates="kitchen", cascade="all, delete-orphan"
    )
    pos_orders: Mapped[List["POSOrder"]] = relationship(
        "POSOrder", back_populates="kitchen", cascade="all, delete-orphan"
    )

    integrations: Mapped[List["Integration"]] = relationship(
        "Integration",
        back_populates="kitchen",
        cascade="all, delete-orphan",
        foreign_keys="Integration.kitchen_id",
    )
    bookings: Mapped[List["Booking"]] = relationship(
        "Booking", back_populates="kitchen", cascade="all, delete-orphan"
    )
    reviews: Mapped[List["Review"]] = relationship(
        "Review", back_populates="kitchen", cascade="all, delete-orphan"
    )
    certifications: Mapped[List["CertificationDocument"]] = relationship(
        "CertificationDocument", back_populates="kitchen", cascade="all, delete-orphan"
    )
    moderation_events: Mapped[List["KitchenModerationEvent"]] = relationship(
        "KitchenModerationEvent", back_populates="kitchen", cascade="all, delete-orphan"
    )
    compliance_documents: Mapped[List["ComplianceDocument"]] = relationship(
        "ComplianceDocument", back_populates="kitchen", cascade="all, delete-orphan"
    )
    sanitation_logs: Mapped[List["SanitationLog"]] = relationship(
        "SanitationLog", back_populates="kitchen", cascade="all, delete-orphan"
    )
    recurring_templates: Mapped[List["RecurringBookingTemplate"]] = relationship(
        "RecurringBookingTemplate", back_populates="kitchen", cascade="all, delete-orphan"
    )


class POSIntegrationStatus(str, enum.Enum):
    ACTIVE = "active"
    DISABLED = "disabled"


class POSIntegration(TimestampMixin, Base):
    __tablename__ = "pos_integrations"

    id: Mapped[UUID] = mapped_column(GUID(), primary_key=True, default=uuid4)
    kitchen_id: Mapped[UUID] = mapped_column(
        GUID(), ForeignKey("kitchens.id", ondelete="CASCADE"), nullable=False
    )
    provider: Mapped[str] = mapped_column(String(32), nullable=False)
    merchant_id: Mapped[str | None] = mapped_column(String(128))
    location_identifier: Mapped[str | None] = mapped_column(String(128))
    access_token: Mapped[str | None] = mapped_column(String(255))
    refresh_token: Mapped[str | None] = mapped_column(String(255))
    expires_at: Mapped[datetime | None] = mapped_column(DateTime(timezone=True))
    status: Mapped[POSIntegrationStatus] = mapped_column(
        Enum(POSIntegrationStatus), default=POSIntegrationStatus.ACTIVE, nullable=False
    )
    metadata_json: Mapped[dict[str, Any] | None] = mapped_column("metadata", JSON)

    kitchen: Mapped[Kitchen] = relationship("Kitchen", back_populates="pos_integrations")
    transactions: Mapped[List["POSTransaction"]] = relationship(
        "POSTransaction", back_populates="integration", cascade="all, delete-orphan"
    )
    orders: Mapped[List["POSOrder"]] = relationship(
        "POSOrder", back_populates="integration", cascade="all, delete-orphan"
    )

    __table_args__ = (
        UniqueConstraint(
            "kitchen_id", "provider", name="uq_pos_integration_kitchen_provider"
        ),
    )


class POSTransaction(TimestampMixin, Base):
    __tablename__ = "pos_transactions"

    id: Mapped[UUID] = mapped_column(GUID(), primary_key=True, default=uuid4)
    integration_id: Mapped[UUID] = mapped_column(
        GUID(), ForeignKey("pos_integrations.id", ondelete="CASCADE"), nullable=False
    )
    kitchen_id: Mapped[UUID] = mapped_column(
        GUID(), ForeignKey("kitchens.id", ondelete="CASCADE"), nullable=False
    )
    provider: Mapped[str] = mapped_column(String(32), nullable=False)
    location_id: Mapped[str | None] = mapped_column(String(120))
    external_id: Mapped[str] = mapped_column(String(120), nullable=False)
    amount: Mapped[Decimal] = mapped_column(Numeric(12, 2), nullable=False)
    currency: Mapped[str] = mapped_column(String(3), nullable=False)
    status: Mapped[str] = mapped_column(String(32), default="completed", nullable=False)
    occurred_at: Mapped[datetime] = mapped_column(DateTime(timezone=True), nullable=False)
    raw_data: Mapped[dict[str, Any] | None] = mapped_column(JSON)

    integration: Mapped[POSIntegration] = relationship(
        "POSIntegration", back_populates="transactions"
    )
    kitchen: Mapped[Kitchen] = relationship("Kitchen", back_populates="pos_transactions")

    __table_args__ = (
        UniqueConstraint(
            "provider", "external_id", name="uq_pos_transaction_provider_external"
        ),
        Index("ix_pos_transactions_kitchen_occurred_at", "kitchen_id", "occurred_at"),
    )


class POSOrder(TimestampMixin, Base):
    __tablename__ = "pos_orders"

    id: Mapped[UUID] = mapped_column(GUID(), primary_key=True, default=uuid4)
    integration_id: Mapped[UUID | None] = mapped_column(
        GUID(), ForeignKey("pos_integrations.id", ondelete="SET NULL"), nullable=True
    )
    kitchen_id: Mapped[UUID] = mapped_column(
        GUID(), ForeignKey("kitchens.id", ondelete="CASCADE"), nullable=False
    )
    provider: Mapped[str] = mapped_column(String(32), nullable=False)
    external_id: Mapped[str] = mapped_column(String(120), nullable=False)
    order_number: Mapped[str | None] = mapped_column(String(120))
    status: Mapped[str] = mapped_column(String(32), default="open", nullable=False)
    opened_at: Mapped[datetime | None] = mapped_column(DateTime(timezone=True))
    closed_at: Mapped[datetime | None] = mapped_column(DateTime(timezone=True))
    total_amount: Mapped[Decimal] = mapped_column(
        Numeric(12, 2), default=Decimal("0.00"), nullable=False
    )
    currency: Mapped[str] = mapped_column(String(3), default="USD", nullable=False)
    guest_count: Mapped[int | None] = mapped_column(Integer)
    raw_data: Mapped[dict[str, Any] | None] = mapped_column(JSON)

    kitchen: Mapped[Kitchen] = relationship("Kitchen", back_populates="pos_orders")
    integration: Mapped[POSIntegration] = relationship(
        "POSIntegration", back_populates="orders"
    )

    __table_args__ = (
        UniqueConstraint("provider", "external_id", name="uq_pos_order_provider_external"),
        Index("ix_pos_orders_kitchen_closed_at", "kitchen_id", "closed_at"),
    )


class Supplier(TimestampMixin, Base):
    """Vendors that provide inventory to Prep kitchens."""

    __tablename__ = "suppliers"

    id: Mapped[UUID] = mapped_column(GUID(), primary_key=True, default=uuid4)
    external_id: Mapped[str | None] = mapped_column(String(255), index=True)
    name: Mapped[str] = mapped_column(String(255), nullable=False)
    contact_email: Mapped[str | None] = mapped_column(String(255))
    phone_number: Mapped[str | None] = mapped_column(String(64))
    address: Mapped[dict[str, Any] | None] = mapped_column(JSON)
    source: Mapped[str | None] = mapped_column(String(64))

    inventory_items: Mapped[List["InventoryItem"]] = relationship(
        "InventoryItem", back_populates="supplier"
    )


class InventoryItem(TimestampMixin, Base):
    """Aggregated inventory item tracked for a specific kitchen."""

    __tablename__ = "inventory_items"

    id: Mapped[UUID] = mapped_column(GUID(), primary_key=True, default=uuid4)
    kitchen_id: Mapped[UUID] = mapped_column(
        GUID(), ForeignKey("kitchens.id", ondelete="CASCADE"), nullable=False, index=True
    )
    host_id: Mapped[UUID] = mapped_column(
        GUID(), ForeignKey("users.id", ondelete="CASCADE"), nullable=False, index=True
    )
    supplier_id: Mapped[UUID | None] = mapped_column(
        GUID(), ForeignKey("suppliers.id", ondelete="SET NULL")
    )
    external_id: Mapped[str | None] = mapped_column(String(255), index=True)
    source: Mapped[str] = mapped_column(String(64), default="manual", nullable=False)
    name: Mapped[str] = mapped_column(String(255), nullable=False)
    sku: Mapped[str | None] = mapped_column(String(255))
    category: Mapped[str | None] = mapped_column(String(120))
    unit: Mapped[str] = mapped_column(String(32), nullable=False)
    par_level: Mapped[Decimal | None] = mapped_column(Numeric(12, 3))
    total_quantity: Mapped[Decimal] = mapped_column(Numeric(12, 3), default=Decimal("0"))
    oldest_expiry: Mapped[date | None] = mapped_column(Date)
    last_synced_at: Mapped[datetime | None] = mapped_column(DateTime(timezone=True))
    shared_shelf_available: Mapped[bool] = mapped_column(Boolean, default=False, nullable=False)

    supplier: Mapped[Supplier | None] = relationship("Supplier", back_populates="inventory_items")
    kitchen: Mapped["Kitchen"] = relationship("Kitchen")
    host: Mapped[User] = relationship("User")
    lots: Mapped[List["InventoryLot"]] = relationship(
        "InventoryLot",
        back_populates="item",
        cascade="all, delete-orphan",
        order_by="InventoryLot.expiry_date",
    )
    transfers: Mapped[List["InventoryTransfer"]] = relationship(
        "InventoryTransfer",
        back_populates="item",
        cascade="all, delete-orphan",
        foreign_keys="InventoryTransfer.item_id",
    )


class InventoryLot(TimestampMixin, Base):
    """Quantity batch for an inventory item, used for FIFO depletion."""

    __tablename__ = "inventory_lots"

    id: Mapped[UUID] = mapped_column(GUID(), primary_key=True, default=uuid4)
    item_id: Mapped[UUID] = mapped_column(
        GUID(), ForeignKey("inventory_items.id", ondelete="CASCADE"), nullable=False, index=True
    )
    external_id: Mapped[str | None] = mapped_column(String(255), index=True)
    quantity: Mapped[Decimal] = mapped_column(Numeric(12, 3), nullable=False)
    unit: Mapped[str] = mapped_column(String(32), nullable=False)
    expiry_date: Mapped[date | None] = mapped_column(Date)
    received_at: Mapped[datetime | None] = mapped_column(DateTime(timezone=True))
    source_reference: Mapped[str | None] = mapped_column(String(255))

    item: Mapped[InventoryItem] = relationship("InventoryItem", back_populates="lots")


class InventoryTransfer(TimestampMixin, Base):
    """Peer-to-peer ingredient sharing workflow between kitchens."""

    __tablename__ = "inventory_transfers"

    id: Mapped[UUID] = mapped_column(GUID(), primary_key=True, default=uuid4)
    item_id: Mapped[UUID] = mapped_column(
        GUID(), ForeignKey("inventory_items.id", ondelete="CASCADE"), nullable=False
    )
    from_kitchen_id: Mapped[UUID] = mapped_column(
        GUID(), ForeignKey("kitchens.id", ondelete="CASCADE"), nullable=False
    )
    to_kitchen_id: Mapped[UUID] = mapped_column(
        GUID(), ForeignKey("kitchens.id", ondelete="CASCADE"), nullable=False
    )
    requested_by_host_id: Mapped[UUID] = mapped_column(
        GUID(), ForeignKey("users.id", ondelete="CASCADE"), nullable=False
    )
    approved_by_host_id: Mapped[UUID | None] = mapped_column(
        GUID(), ForeignKey("users.id", ondelete="SET NULL")
    )
    quantity: Mapped[Decimal] = mapped_column(Numeric(12, 3), nullable=False)
    unit: Mapped[str] = mapped_column(String(32), nullable=False)
    approval_status: Mapped[InventoryTransferStatus] = mapped_column(
        Enum(InventoryTransferStatus),
        default=InventoryTransferStatus.PENDING,
        nullable=False,
        index=True,
    )
    expiry_date: Mapped[date | None] = mapped_column(Date)
    requested_at: Mapped[datetime] = mapped_column(
        DateTime(timezone=True), default=lambda: datetime.now(UTC), nullable=False
    )
    approved_at: Mapped[datetime | None] = mapped_column(DateTime(timezone=True))
    notes: Mapped[str | None] = mapped_column(Text)

    item: Mapped[InventoryItem] = relationship("InventoryItem", back_populates="transfers")
    from_kitchen: Mapped["Kitchen"] = relationship(
        "Kitchen", foreign_keys=[from_kitchen_id], lazy="joined"
    )
    to_kitchen: Mapped["Kitchen"] = relationship(
        "Kitchen", foreign_keys=[to_kitchen_id], lazy="joined"
    )
    requested_by_host: Mapped[User] = relationship(
        "User", foreign_keys=[requested_by_host_id], lazy="joined"
    )
    approved_by_host: Mapped[User | None] = relationship(
        "User", foreign_keys=[approved_by_host_id], lazy="joined"
    )


class Integration(TimestampMixin, Base):
    __tablename__ = "integrations"

    id: Mapped[UUID] = mapped_column(GUID(), primary_key=True, default=uuid4)
    user_id: Mapped[UUID] = mapped_column(
        GUID(), ForeignKey("users.id", ondelete="CASCADE"), nullable=False
    )
    kitchen_id: Mapped[UUID | None] = mapped_column(
        GUID(), ForeignKey("kitchens.id", ondelete="SET NULL"), nullable=True
    )
    service_type: Mapped[str] = mapped_column(String(120), nullable=False)
    vendor_name: Mapped[str] = mapped_column(String(120), nullable=False)
    auth_method: Mapped[str] = mapped_column(String(50), nullable=False)
    sync_frequency: Mapped[str] = mapped_column(String(50), nullable=False)
    status: Mapped[IntegrationStatus] = mapped_column(
        Enum(IntegrationStatus), default=IntegrationStatus.ACTIVE, nullable=False
    )
    metadata_json: Mapped[dict[str, Any]] = mapped_column(
        "metadata", JSON, default=dict, nullable=False
    )

    owner: Mapped[User] = relationship(
        "User",
        back_populates="integrations",
        foreign_keys=[user_id],
    )
    kitchen: Mapped[Kitchen | None] = relationship(
        "Kitchen",
        back_populates="integrations",
        foreign_keys=[kitchen_id],
    )


class ChecklistTemplate(TimestampMixin, Base):
    """Versioned JSON schema used to power dynamic admin checklists."""

    __tablename__ = "checklist_templates"
    __table_args__ = ()

    id: Mapped[UUID] = mapped_column(GUID(), primary_key=True, default=uuid4)
    name: Mapped[str] = mapped_column(String(120), nullable=False)
    version: Mapped[int] = mapped_column(Integer, nullable=False)
    schema: Mapped[dict[str, Any]] = mapped_column(JSON, nullable=False)
    description: Mapped[str | None] = mapped_column(Text)


class Booking(TimestampMixin, Base):
    __tablename__ = "bookings"

    id: Mapped[UUID] = mapped_column(GUID(), primary_key=True, default=uuid4)
    kitchen_id: Mapped[UUID] = mapped_column(
        GUID(), ForeignKey("kitchens.id", ondelete="CASCADE"), nullable=False
    )
    host_id: Mapped[UUID] = mapped_column(
        GUID(), ForeignKey("users.id", ondelete="CASCADE"), nullable=False
    )
    customer_id: Mapped[UUID] = mapped_column(
        GUID(), ForeignKey("users.id", ondelete="CASCADE"), nullable=False
    )
    status: Mapped[BookingStatus] = mapped_column(
        Enum(BookingStatus), default=BookingStatus.PENDING, nullable=False
    )
    start_time: Mapped[datetime] = mapped_column(DateTime(timezone=True), nullable=False)
    end_time: Mapped[datetime] = mapped_column(DateTime(timezone=True), nullable=False)
    total_amount: Mapped[Decimal] = mapped_column(Numeric(10, 2), default=Decimal("0.00"))
    platform_fee: Mapped[Decimal] = mapped_column(Numeric(10, 2), default=Decimal("0.00"))
    host_payout_amount: Mapped[Decimal] = mapped_column(Numeric(10, 2), default=Decimal("0.00"))
    payment_method: Mapped[str] = mapped_column(String(50), default="card", nullable=False)
    payment_intent_id: Mapped[str | None] = mapped_column(String(255))
    paid: Mapped[bool] = mapped_column(Boolean, default=False, nullable=False)
    source: Mapped[str | None] = mapped_column(String(120))
    cancellation_reason: Mapped[str | None] = mapped_column(String(255))
    stripe_payment_intent_id: Mapped[str | None] = mapped_column(String(255))

    kitchen: Mapped[Kitchen] = relationship("Kitchen", back_populates="bookings")
    host: Mapped[User] = relationship(
        "User", back_populates="hosted_bookings", foreign_keys=[host_id]
    )
    customer: Mapped[User] = relationship(
        "User", back_populates="bookings", foreign_keys=[customer_id]
    )
    reviews: Mapped[List["Review"]] = relationship(
        "Review", back_populates="booking", cascade="all, delete-orphan"
    )
    sublease_contract: Mapped[SubleaseContract | None] = relationship(
        "SubleaseContract", back_populates="booking", uselist=False
    )
    ledger_entries: Mapped[List["LedgerEntry"]] = relationship(
        "LedgerEntry", back_populates="booking", cascade="all, delete-orphan"
    )
    tax_records: Mapped[List["TaxRecord"]] = relationship(
        "TaxRecord", back_populates="booking", cascade="all, delete-orphan"
    )


class StripeWebhookEvent(TimestampMixin, Base):
    __tablename__ = "stripe_webhook_events"

    id: Mapped[int] = mapped_column(Integer, primary_key=True, autoincrement=True)
    event_id: Mapped[str] = mapped_column(String(255), unique=True, nullable=False)


class APIUsageEvent(TimestampMixin, Base):
    __tablename__ = "api_usage"

    id: Mapped[UUID] = mapped_column(GUID(), primary_key=True, default=uuid4)
    user_id: Mapped[UUID] = mapped_column(
        GUID(), ForeignKey("users.id", ondelete="CASCADE"), nullable=False
    )
    event_type: Mapped[str] = mapped_column(String(64), nullable=False)
    metadata_json: Mapped[dict[str, Any] | None] = mapped_column(
        "metadata", JSON, default=dict
    )

    user: Mapped["User"] = relationship("User", back_populates="api_usage_events")


class RecurringBookingTemplate(TimestampMixin, Base):
    __tablename__ = "recurring_booking_templates"

    id: Mapped[UUID] = mapped_column(GUID(), primary_key=True, default=uuid4)
    kitchen_id: Mapped[UUID] = mapped_column(
        GUID(), ForeignKey("kitchens.id", ondelete="CASCADE"), nullable=False
    )
    host_id: Mapped[UUID] = mapped_column(
        GUID(), ForeignKey("users.id", ondelete="CASCADE"), nullable=False
    )
    customer_id: Mapped[UUID] = mapped_column(
        GUID(), ForeignKey("users.id", ondelete="CASCADE"), nullable=False
    )
    start_time: Mapped[datetime] = mapped_column(DateTime(timezone=True), nullable=False)
    end_time: Mapped[datetime] = mapped_column(DateTime(timezone=True), nullable=False)
    rrule: Mapped[str] = mapped_column(Text, nullable=False)
    buffer_minutes: Mapped[int] = mapped_column(Integer, default=0, nullable=False)

    kitchen: Mapped[Kitchen] = relationship("Kitchen", back_populates="recurring_templates")
    host: Mapped[User] = relationship("User", foreign_keys=[host_id])
    customer: Mapped[User] = relationship("User", foreign_keys=[customer_id])


class Review(TimestampMixin, Base):
    __tablename__ = "reviews"

    id: Mapped[UUID] = mapped_column(GUID(), primary_key=True, default=uuid4)
    booking_id: Mapped[UUID] = mapped_column(
        GUID(), ForeignKey("bookings.id", ondelete="CASCADE"), nullable=False
    )
    kitchen_id: Mapped[UUID] = mapped_column(
        GUID(), ForeignKey("kitchens.id", ondelete="CASCADE"), nullable=False
    )
    host_id: Mapped[UUID] = mapped_column(
        GUID(), ForeignKey("users.id", ondelete="CASCADE"), nullable=False
    )
    customer_id: Mapped[UUID] = mapped_column(
        GUID(), ForeignKey("users.id", ondelete="CASCADE"), nullable=False
    )
    rating: Mapped[float] = mapped_column(Float, nullable=False)
    equipment_rating: Mapped[float | None] = mapped_column(Float)
    cleanliness_rating: Mapped[float | None] = mapped_column(Float)
    communication_rating: Mapped[float | None] = mapped_column(Float)
    value_rating: Mapped[float | None] = mapped_column(Float)
    comment: Mapped[str | None] = mapped_column(Text)
    status: Mapped[ReviewStatus] = mapped_column(
        Enum(ReviewStatus), default=ReviewStatus.PENDING, nullable=False
    )
    spam_score: Mapped[float] = mapped_column(Float, default=0.0, nullable=False)
    helpful_count: Mapped[int] = mapped_column(Integer, default=0, nullable=False)
    moderated_at: Mapped[datetime | None] = mapped_column(DateTime(timezone=True))
    moderated_by: Mapped[UUID | None] = mapped_column(GUID(), ForeignKey("users.id"))
    host_response: Mapped[str | None] = mapped_column(Text)
    host_response_at: Mapped[datetime | None] = mapped_column(DateTime(timezone=True))

    booking: Mapped[Booking] = relationship("Booking", back_populates="reviews")
    kitchen: Mapped[Kitchen] = relationship("Kitchen", back_populates="reviews")
    host: Mapped[User] = relationship(
        "User", back_populates="reviews_received", foreign_keys=[host_id]
    )
    customer: Mapped[User] = relationship(
        "User", back_populates="reviews_authored", foreign_keys=[customer_id]
    )
    photos: Mapped[List["ReviewPhoto"]] = relationship(
        "ReviewPhoto", back_populates="review", cascade="all, delete-orphan"
    )
    votes: Mapped[List["ReviewVote"]] = relationship(
        "ReviewVote", back_populates="review", cascade="all, delete-orphan"
    )
    flags: Mapped[List["ReviewFlag"]] = relationship(
        "ReviewFlag", back_populates="review", cascade="all, delete-orphan"
    )


class ReviewPhoto(TimestampMixin, Base):
    __tablename__ = "review_photos"

    id: Mapped[UUID] = mapped_column(GUID(), primary_key=True, default=uuid4)
    review_id: Mapped[UUID] = mapped_column(
        GUID(), ForeignKey("reviews.id", ondelete="CASCADE"), nullable=False
    )
    url: Mapped[str] = mapped_column(String(512), nullable=False)
    caption: Mapped[str | None] = mapped_column(String(255))
    uploaded_at: Mapped[datetime] = mapped_column(
        DateTime(timezone=True), default=lambda: datetime.now(UTC), nullable=False
    )

    review: Mapped[Review] = relationship("Review", back_populates="photos")


class ReviewVote(TimestampMixin, Base):
    __tablename__ = "review_votes"

    id: Mapped[UUID] = mapped_column(GUID(), primary_key=True, default=uuid4)
    review_id: Mapped[UUID] = mapped_column(
        GUID(), ForeignKey("reviews.id", ondelete="CASCADE"), nullable=False
    )
    user_id: Mapped[UUID] = mapped_column(
        GUID(), ForeignKey("users.id", ondelete="CASCADE"), nullable=False
    )
    is_helpful: Mapped[bool] = mapped_column(Boolean, default=True, nullable=False)

    review: Mapped[Review] = relationship("Review", back_populates="votes")
    voter: Mapped[User] = relationship("User")


class ReviewFlag(TimestampMixin, Base):
    __tablename__ = "review_flags"

    id: Mapped[UUID] = mapped_column(GUID(), primary_key=True, default=uuid4)
    review_id: Mapped[UUID] = mapped_column(
        GUID(), ForeignKey("reviews.id", ondelete="CASCADE"), nullable=False
    )
    reporter_id: Mapped[UUID] = mapped_column(
        GUID(), ForeignKey("users.id", ondelete="CASCADE"), nullable=False
    )
    reason: Mapped[str] = mapped_column(String(255), nullable=False)
    notes: Mapped[str | None] = mapped_column(Text)
    status: Mapped[ReviewFlagStatus] = mapped_column(
        Enum(ReviewFlagStatus), default=ReviewFlagStatus.OPEN, nullable=False
    )
    admin_id: Mapped[UUID | None] = mapped_column(GUID(), ForeignKey("users.id"))
    resolved_at: Mapped[datetime | None] = mapped_column(DateTime(timezone=True))

    review: Mapped[Review] = relationship("Review", back_populates="flags")
    reporter: Mapped[User] = relationship("User", foreign_keys=[reporter_id])
    admin: Mapped[User | None] = relationship("User", foreign_keys=[admin_id])


class CertificationDocument(TimestampMixin, Base):
    __tablename__ = "certification_documents"

    id: Mapped[UUID] = mapped_column(GUID(), primary_key=True, default=uuid4)
    kitchen_id: Mapped[UUID] = mapped_column(
        GUID(), ForeignKey("kitchens.id", ondelete="CASCADE"), nullable=False
    )
    document_type: Mapped[str] = mapped_column(String(120), nullable=False)
    document_url: Mapped[str] = mapped_column(String(512), nullable=False)
    status: Mapped[CertificationReviewStatus] = mapped_column(
        Enum(CertificationReviewStatus), default=CertificationReviewStatus.PENDING, nullable=False
    )
    submitted_at: Mapped[datetime] = mapped_column(
        DateTime(timezone=True), default=lambda: datetime.now(UTC), nullable=False
    )
    verified_at: Mapped[datetime | None] = mapped_column(DateTime(timezone=True))
    reviewer_id: Mapped[UUID | None] = mapped_column(GUID(), ForeignKey("users.id"))
    rejection_reason: Mapped[str | None] = mapped_column(Text)
    expires_at: Mapped[datetime | None] = mapped_column(DateTime(timezone=True))

    kitchen: Mapped[Kitchen] = relationship("Kitchen", back_populates="certifications")
    reviewer: Mapped[User | None] = relationship("User")


class KitchenModerationEvent(TimestampMixin, Base):
    __tablename__ = "kitchen_moderation_events"

    id: Mapped[UUID] = mapped_column(GUID(), primary_key=True, default=uuid4)
    kitchen_id: Mapped[UUID] = mapped_column(
        GUID(), ForeignKey("kitchens.id", ondelete="CASCADE"), nullable=False
    )
    admin_id: Mapped[UUID] = mapped_column(
        GUID(), ForeignKey("users.id", ondelete="CASCADE"), nullable=False
    )
    action: Mapped[str] = mapped_column(String(64), nullable=False)
    reason: Mapped[str | None] = mapped_column(Text)
    notes: Mapped[str | None] = mapped_column(Text)

    kitchen: Mapped[Kitchen] = relationship("Kitchen", back_populates="moderation_events")
    admin: Mapped[User] = relationship("User", back_populates="moderation_events")


class ComplianceDocument(TimestampMixin, Base):
    __tablename__ = "compliance_documents"

    id: Mapped[UUID] = mapped_column(GUID(), primary_key=True, default=uuid4)
    kitchen_id: Mapped[UUID] = mapped_column(
        GUID(), ForeignKey("kitchens.id", ondelete="CASCADE"), nullable=False
    )
    uploader_id: Mapped[UUID | None] = mapped_column(GUID(), ForeignKey("users.id"))
    reviewer_id: Mapped[UUID | None] = mapped_column(GUID(), ForeignKey("users.id"))
    document_type: Mapped[str] = mapped_column(String(120), nullable=False)
    document_url: Mapped[str] = mapped_column(String(512), nullable=False)
    verification_status: Mapped[ComplianceDocumentStatus] = mapped_column(
        Enum(ComplianceDocumentStatus), default=ComplianceDocumentStatus.PENDING, nullable=False
    )
    submitted_at: Mapped[datetime] = mapped_column(
        DateTime(timezone=True), default=lambda: datetime.now(UTC), nullable=False
    )
    reviewed_at: Mapped[datetime | None] = mapped_column(DateTime(timezone=True))
    notes: Mapped[str | None] = mapped_column(Text)

    kitchen: Mapped[Kitchen] = relationship(
        "Kitchen", back_populates="compliance_documents"
    )
    uploader: Mapped[User | None] = relationship("User", foreign_keys=[uploader_id])
    reviewer: Mapped[User | None] = relationship("User", foreign_keys=[reviewer_id])


class SanitationLog(TimestampMixin, Base):
    """Documented sanitation checks for a kitchen."""

    __tablename__ = "sanitation_logs"

    id: Mapped[UUID] = mapped_column(GUID(), primary_key=True, default=uuid4)
    kitchen_id: Mapped[UUID] = mapped_column(
        GUID(), ForeignKey("kitchens.id", ondelete="CASCADE"), nullable=False
    )
    logged_at: Mapped[datetime] = mapped_column(
        DateTime(timezone=True), default=lambda: datetime.now(UTC), nullable=False
    )
    inspector_name: Mapped[str | None] = mapped_column(String(120))
    status: Mapped[str] = mapped_column(String(32), default="passed", nullable=False)
    notes: Mapped[str | None] = mapped_column(Text)
    follow_up_required: Mapped[bool] = mapped_column(Boolean, default=False, nullable=False)

    kitchen: Mapped["Kitchen"] = relationship("Kitchen", back_populates="sanitation_logs")


class SubleaseContract(TimestampMixin, Base):
    __tablename__ = "sublease_contracts"

    id: Mapped[UUID] = mapped_column(GUID(), primary_key=True, default=uuid4)
    booking_id: Mapped[UUID] = mapped_column(
        GUID(), ForeignKey("bookings.id", ondelete="CASCADE"), unique=True, nullable=False
    )
    envelope_id: Mapped[str] = mapped_column(String(128), nullable=False, index=True)
    status: Mapped[SubleaseContractStatus] = mapped_column(
        Enum(SubleaseContractStatus), default=SubleaseContractStatus.CREATED, nullable=False
    )
    signer_email: Mapped[str] = mapped_column(String(255), nullable=False)
    signer_name: Mapped[str | None] = mapped_column(String(255))
    sign_url: Mapped[str | None] = mapped_column(String(512))
    completed_at: Mapped[datetime | None] = mapped_column(DateTime(timezone=True))
    last_checked_at: Mapped[datetime | None] = mapped_column(DateTime(timezone=True))
    document_s3_bucket: Mapped[str | None] = mapped_column(String(255))
    document_s3_key: Mapped[str | None] = mapped_column(String(512))

    booking: Mapped[Booking] = relationship(
        "Booking", back_populates="sublease_contract", passive_deletes=True
    )


class COIDocument(TimestampMixin, Base):
    __tablename__ = "coi_documents"

    id: Mapped[UUID] = mapped_column(GUID(), primary_key=True, default=uuid4)
    filename: Mapped[str] = mapped_column(String(255), nullable=False)
    content_type: Mapped[str] = mapped_column(String(128), nullable=False)
    file_size: Mapped[int] = mapped_column(Integer, nullable=False)
    checksum: Mapped[str] = mapped_column(String(128), nullable=False)
    valid: Mapped[bool] = mapped_column(Boolean, nullable=False)
    expiry_date: Mapped[datetime | None] = mapped_column(DateTime(timezone=True))
    policy_number: Mapped[str | None] = mapped_column(String(128))
    insured_name: Mapped[str | None] = mapped_column(String(255))
    validation_errors: Mapped[str | None] = mapped_column(Text)


class VerificationTask(TimestampMixin, Base):
    __tablename__ = "verification_tasks"

    id: Mapped[UUID] = mapped_column(GUID(), primary_key=True, default=uuid4)
    entity_type: Mapped[str] = mapped_column(String(100), nullable=False)
    entity_id: Mapped[UUID] = mapped_column(GUID(), nullable=False)
    task_type: Mapped[str] = mapped_column(String(100), nullable=False)
    status: Mapped[VerificationTaskStatus] = mapped_column(
        Enum(VerificationTaskStatus), default=VerificationTaskStatus.PENDING, nullable=False
    )
    assigned_to: Mapped[UUID | None] = mapped_column(GUID(), ForeignKey("users.id"))
    due_at: Mapped[datetime | None] = mapped_column(DateTime(timezone=True))

    assignee: Mapped[User | None] = relationship("User")

class OperationalExpense(TimestampMixin, Base):
    __tablename__ = "operational_expenses"

    id: Mapped[UUID] = mapped_column(GUID(), primary_key=True, default=uuid4)
    amount: Mapped[Decimal] = mapped_column(Numeric(12, 2), nullable=False)
    incurred_on: Mapped[datetime] = mapped_column(
        DateTime(timezone=True), default=lambda: datetime.now(UTC), nullable=False
    )
    category: Mapped[str | None] = mapped_column(String(120))
    description: Mapped[str | None] = mapped_column(Text)


class LedgerEntry(TimestampMixin, Base):
    __tablename__ = "ledger_entries"

    id: Mapped[UUID] = mapped_column(GUID(), primary_key=True, default=uuid4)
    booking_id: Mapped[UUID | None] = mapped_column(
        GUID(), ForeignKey("bookings.id", ondelete="SET NULL"), index=True
    )
    source: Mapped[str] = mapped_column(String(64), nullable=False)
    entry_date: Mapped[date] = mapped_column(Date, default=date.today, nullable=False)
    description: Mapped[str] = mapped_column(Text, nullable=False)
    debit_account: Mapped[str] = mapped_column(String(120), nullable=False)
    credit_account: Mapped[str] = mapped_column(String(120), nullable=False)
    amount: Mapped[Decimal] = mapped_column(Numeric(12, 2), nullable=False)
    currency: Mapped[str] = mapped_column(String(3), default="USD", nullable=False)
    revenue_type: Mapped[RevenueType | None] = mapped_column(
        Enum(RevenueType), nullable=True
    )
    expense_category: Mapped[str | None] = mapped_column(String(120))
    external_reference: Mapped[str | None] = mapped_column(String(120))
    details: Mapped[Dict[str, Any] | None] = mapped_column(JSON, default=dict)

    booking: Mapped["Booking" | None] = relationship(
        "Booking", back_populates="ledger_entries"
    )

    __table_args__ = (
        UniqueConstraint(
            "source",
            "external_reference",
            name="uq_ledger_entries_source_reference",
        ),
    )


class TaxRecord(TimestampMixin, Base):
    __tablename__ = "tax_records"

    id: Mapped[UUID] = mapped_column(GUID(), primary_key=True, default=uuid4)
    booking_id: Mapped[UUID] = mapped_column(
        GUID(), ForeignKey("bookings.id", ondelete="CASCADE"), nullable=False
    )
    jurisdiction: Mapped[str] = mapped_column(String(120), nullable=False)
    tax_rate: Mapped[Decimal] = mapped_column(Numeric(7, 6), nullable=False)
    taxable_amount: Mapped[Decimal] = mapped_column(Numeric(12, 2), nullable=False)
    tax_amount: Mapped[Decimal] = mapped_column(Numeric(12, 2), nullable=False)
    currency: Mapped[str] = mapped_column(String(3), default="USD", nullable=False)
    details: Mapped[Dict[str, Any] | None] = mapped_column(JSON, default=dict)

    booking: Mapped["Booking"] = relationship("Booking", back_populates="tax_records")

    __table_args__ = (
        UniqueConstraint(
            "booking_id",
            "jurisdiction",
            name="uq_tax_records_booking_jurisdiction",
        ),
    )


class RegDoc(Base):
    """Normalized regulatory documents stored for analytics."""

    __tablename__ = "reg_docs"

    id: Mapped[UUID] = mapped_column(GUID(), primary_key=True, default=uuid4)
    jurisdiction: Mapped[str] = mapped_column(String(255), nullable=False)
    code_section: Mapped[str] = mapped_column(String(120), nullable=False)
    requirement_text: Mapped[str] = mapped_column(Text, nullable=False)
    effective_date: Mapped[date | None] = mapped_column(Date)
    citation_url: Mapped[str | None] = mapped_column(Text)
    sha256_hash: Mapped[str] = mapped_column(String(64), unique=True, nullable=False, index=True)
    inserted_at: Mapped[datetime] = mapped_column(
        DateTime(timezone=True), default=lambda: datetime.now(UTC), nullable=False
    )


class DeliveryOrder(TimestampMixin, Base):
    __tablename__ = "delivery_orders"

    id: Mapped[UUID] = mapped_column(GUID(), primary_key=True, default=uuid4)
    booking_id: Mapped[UUID | None] = mapped_column(
        GUID(), ForeignKey("bookings.id", ondelete="SET NULL")
    )
    external_order_id: Mapped[str] = mapped_column(String(128), unique=True, nullable=False)
    provider: Mapped[DeliveryProvider] = mapped_column(
        Enum(DeliveryProvider), nullable=False
    )
    provider_delivery_id: Mapped[str | None] = mapped_column(String(128))
    status: Mapped[DeliveryStatus] = mapped_column(
        Enum(DeliveryStatus), default=DeliveryStatus.CREATED, nullable=False
    )
    pickup_address: Mapped[str] = mapped_column(String(512), nullable=False)
    dropoff_address: Mapped[str] = mapped_column(String(512), nullable=False)
    dropoff_contact: Mapped[dict[str, Any] | None] = mapped_column(JSON, default=dict)
    eta: Mapped[datetime | None] = mapped_column(DateTime(timezone=True))
    tracking_url: Mapped[str | None] = mapped_column(String(512))
    courier_name: Mapped[str | None] = mapped_column(String(255))
    courier_phone: Mapped[str | None] = mapped_column(String(64))
    proof_photo_url: Mapped[str | None] = mapped_column(String(512))
    proof_signature: Mapped[str | None] = mapped_column(Text)
    last_status_at: Mapped[datetime | None] = mapped_column(DateTime(timezone=True))

    booking: Mapped["Booking" | None] = relationship("Booking")
    status_events: Mapped[List["DeliveryStatusEvent"]] = relationship(
        "DeliveryStatusEvent",
        back_populates="delivery",
        cascade="all, delete-orphan",
        order_by="DeliveryStatusEvent.occurred_at",
    )
    compliance_events: Mapped[List["DeliveryComplianceEvent"]] = relationship(
        "DeliveryComplianceEvent",
        back_populates="delivery",
        cascade="all, delete-orphan",
        order_by="DeliveryComplianceEvent.occurred_at",
    )


class DeliveryStatusEvent(TimestampMixin, Base):
    __tablename__ = "delivery_status_events"

    id: Mapped[int] = mapped_column(Integer, primary_key=True, autoincrement=True)
    delivery_id: Mapped[UUID] = mapped_column(
        GUID(), ForeignKey("delivery_orders.id", ondelete="CASCADE"), nullable=False
    )
    status: Mapped[DeliveryStatus] = mapped_column(Enum(DeliveryStatus), nullable=False)
    provider_status: Mapped[str] = mapped_column(String(128), nullable=False)
    occurred_at: Mapped[datetime] = mapped_column(DateTime(timezone=True), nullable=False)
    raw_payload: Mapped[dict[str, Any] | None] = mapped_column(JSON, default=dict)

    delivery: Mapped[DeliveryOrder] = relationship("DeliveryOrder", back_populates="status_events")


class DeliveryComplianceEvent(TimestampMixin, Base):
    __tablename__ = "delivery_compliance_events"

    id: Mapped[int] = mapped_column(Integer, primary_key=True, autoincrement=True)
    delivery_id: Mapped[UUID] = mapped_column(
        GUID(), ForeignKey("delivery_orders.id", ondelete="CASCADE"), nullable=False
    )
    courier_identity: Mapped[str] = mapped_column(String(255), nullable=False)
    verification_type: Mapped[str] = mapped_column(String(64), nullable=False)
    verification_reference: Mapped[str | None] = mapped_column(String(255))
    occurred_at: Mapped[datetime] = mapped_column(DateTime(timezone=True), nullable=False)
    metadata_json: Mapped[dict[str, Any] | None] = mapped_column(
        "metadata", JSON, default=dict
    )

    delivery: Mapped[DeliveryOrder] = relationship("DeliveryOrder", back_populates="compliance_events")


<<<<<<< HEAD
class BusinessProfile(TimestampMixin, Base):
    """Represents a food business progressing through Prep onboarding."""

    __tablename__ = "business_profiles"

    id: Mapped[UUID] = mapped_column(GUID(), primary_key=True, default=uuid4)
    owner_id: Mapped[UUID] = mapped_column(
        GUID(), ForeignKey("users.id", ondelete="CASCADE"), nullable=False
    )
    kitchen_id: Mapped[UUID | None] = mapped_column(
        GUID(), ForeignKey("kitchens.id", ondelete="SET NULL"), nullable=True
    )
    legal_name: Mapped[str] = mapped_column(String(255), nullable=False)
    doing_business_as: Mapped[str | None] = mapped_column(String(255))
    country: Mapped[str] = mapped_column(String(2), default="US", nullable=False)
    region: Mapped[str | None] = mapped_column(String(64))
    readiness_stage: Mapped[str] = mapped_column(String(64), default="not_ready", nullable=False)
    readiness_score: Mapped[float] = mapped_column(Float, default=0.0, nullable=False)
    readiness_summary: Mapped[dict[str, Any] | None] = mapped_column(JSON, default=dict)

    owner: Mapped[User] = relationship("User")
    kitchen: Mapped["Kitchen" | None] = relationship("Kitchen")
    documents: Mapped[List["DocumentUpload"]] = relationship(
        "DocumentUpload", back_populates="business", cascade="all, delete-orphan"
    )
    permits: Mapped[List["Permit"]] = relationship(
        "Permit", back_populates="business", cascade="all, delete-orphan"
    )
    readiness_snapshots: Mapped[List["BusinessReadinessSnapshot"]] = relationship(
        "BusinessReadinessSnapshot", back_populates="business", cascade="all, delete-orphan"
    )
    payments: Mapped[List["CheckoutPayment"]] = relationship(
        "CheckoutPayment", back_populates="business"
    )


class DocumentUpload(TimestampMixin, Base):
    """Stores uploads used for compliance verification and OCR extraction."""

    __tablename__ = "document_uploads"

    id: Mapped[UUID] = mapped_column(GUID(), primary_key=True, default=uuid4)
    business_id: Mapped[UUID] = mapped_column(
        GUID(), ForeignKey("business_profiles.id", ondelete="CASCADE"), nullable=False
    )
    uploader_id: Mapped[UUID | None] = mapped_column(
        GUID(), ForeignKey("users.id", ondelete="SET NULL"), nullable=True
    )
    document_type: Mapped[str] = mapped_column(String(120), nullable=False)
    filename: Mapped[str] = mapped_column(String(255), nullable=False)
    content_type: Mapped[str | None] = mapped_column(String(120))
    storage_bucket: Mapped[str] = mapped_column(String(120), nullable=False)
    storage_key: Mapped[str] = mapped_column(String(255), nullable=False)
    status: Mapped[DocumentUploadStatus] = mapped_column(
        Enum(DocumentUploadStatus), default=DocumentUploadStatus.STORED, nullable=False
    )
    ocr_status: Mapped[DocumentOCRStatus] = mapped_column(
        Enum(DocumentOCRStatus), default=DocumentOCRStatus.PENDING, nullable=False
    )
    ocr_text: Mapped[str | None] = mapped_column(Text)
    ocr_metadata: Mapped[dict[str, Any] | None] = mapped_column(JSON, default=dict)
    notes: Mapped[str | None] = mapped_column(Text)

    business: Mapped[BusinessProfile] = relationship("BusinessProfile", back_populates="documents")
    uploader: Mapped[User | None] = relationship("User")


class Permit(TimestampMixin, Base):
    """Permit or license tracked within the permit wallet."""

    __tablename__ = "permits"

    id: Mapped[UUID] = mapped_column(GUID(), primary_key=True, default=uuid4)
    business_id: Mapped[UUID] = mapped_column(
        GUID(), ForeignKey("business_profiles.id", ondelete="CASCADE"), nullable=False
    )
    name: Mapped[str] = mapped_column(String(255), nullable=False)
    permit_type: Mapped[str] = mapped_column(String(120), nullable=False)
    permit_number: Mapped[str | None] = mapped_column(String(120), index=True)
    issuing_authority: Mapped[str | None] = mapped_column(String(255))
    jurisdiction: Mapped[str | None] = mapped_column(String(120))
    status: Mapped[PermitStatus] = mapped_column(
        Enum(PermitStatus), default=PermitStatus.PENDING, nullable=False
    )
    issued_on: Mapped[date | None] = mapped_column(Date)
    expires_on: Mapped[date | None] = mapped_column(Date)
    webhook_url: Mapped[str | None] = mapped_column(String(255))
    last_webhook_at: Mapped[datetime | None] = mapped_column(DateTime(timezone=True))
    document_id: Mapped[UUID | None] = mapped_column(
        GUID(), ForeignKey("document_uploads.id", ondelete="SET NULL"), nullable=True
    )
    metadata: Mapped[dict[str, Any] | None] = mapped_column(JSON, default=dict)

    business: Mapped[BusinessProfile] = relationship("BusinessProfile", back_populates="permits")
    document: Mapped[DocumentUpload | None] = relationship("DocumentUpload")


class BusinessReadinessSnapshot(TimestampMixin, Base):
    """Historical readiness snapshot for auditing gating decisions."""

    __tablename__ = "business_readiness_snapshots"

    id: Mapped[UUID] = mapped_column(GUID(), primary_key=True, default=uuid4)
    business_id: Mapped[UUID] = mapped_column(
        GUID(), ForeignKey("business_profiles.id", ondelete="CASCADE"), nullable=False
    )
    overall_score: Mapped[float] = mapped_column(Float, nullable=False)
    stage: Mapped[str] = mapped_column(String(64), nullable=False)
    checklist: Mapped[list[dict[str, Any]]] = mapped_column(JSON, default=list)
    gating_requirements: Mapped[list[str]] = mapped_column(JSON, default=list)
    outstanding_actions: Mapped[list[str]] = mapped_column(JSON, default=list)
    computed_at: Mapped[datetime] = mapped_column(
        DateTime(timezone=True), default=lambda: datetime.now(UTC), nullable=False
    )

    business: Mapped[BusinessProfile] = relationship(
        "BusinessProfile", back_populates="readiness_snapshots"
    )


class CheckoutPayment(TimestampMixin, Base):
    """Checkout session persisted for bookings and regulatory fees."""

    __tablename__ = "checkout_payments"

    id: Mapped[UUID] = mapped_column(GUID(), primary_key=True, default=uuid4)
    business_id: Mapped[UUID | None] = mapped_column(
        GUID(), ForeignKey("business_profiles.id", ondelete="SET NULL"), nullable=True
    )
    booking_id: Mapped[UUID | None] = mapped_column(
        GUID(), ForeignKey("bookings.id", ondelete="SET NULL"), nullable=True
    )
    status: Mapped[CheckoutPaymentStatus] = mapped_column(
        Enum(CheckoutPaymentStatus), default=CheckoutPaymentStatus.PENDING, nullable=False
    )
    currency: Mapped[str] = mapped_column(String(3), default="usd", nullable=False)
    total_amount: Mapped[Decimal] = mapped_column(Numeric(12, 2), nullable=False)
    line_items: Mapped[list[dict[str, Any]]] = mapped_column(JSON, default=list)
    payment_provider: Mapped[str] = mapped_column(String(64), default="stripe", nullable=False)
    provider_reference: Mapped[str | None] = mapped_column(String(255))
    receipt_url: Mapped[str | None] = mapped_column(String(255))
    metadata: Mapped[dict[str, Any] | None] = mapped_column(JSON, default=dict)
    refund_reason: Mapped[str | None] = mapped_column(String(255))
    refund_requested_at: Mapped[datetime | None] = mapped_column(DateTime(timezone=True))
    refunded_at: Mapped[datetime | None] = mapped_column(DateTime(timezone=True))

    business: Mapped[BusinessProfile | None] = relationship(
        "BusinessProfile", back_populates="payments"
    )
    booking: Mapped[Booking | None] = relationship("Booking")
=======
class IdentityProviderType(str, enum.Enum):
    OIDC = "oidc"
    SAML = "saml"


class IdentityProvider(TimestampMixin, Base):
    __tablename__ = "identity_providers"

    id: Mapped[UUID] = mapped_column(GUID(), primary_key=True, default=uuid4)
    slug: Mapped[str] = mapped_column(String(64), unique=True, nullable=False)
    name: Mapped[str] = mapped_column(String(255), nullable=False)
    provider_type: Mapped[IdentityProviderType] = mapped_column(
        Enum(IdentityProviderType), nullable=False
    )
    issuer: Mapped[str | None] = mapped_column(String(255))
    metadata: Mapped[dict[str, Any] | None] = mapped_column(JSON, default=dict)
    settings: Mapped[dict[str, Any] | None] = mapped_column(JSON, default=dict)
    is_active: Mapped[bool] = mapped_column(Boolean, default=True, nullable=False)
    last_fetched_at: Mapped[datetime | None] = mapped_column(DateTime(timezone=True))

    user_links: Mapped[List["UserIdentity"]] = relationship(
        "UserIdentity", back_populates="provider", cascade="all, delete-orphan"
    )


class UserIdentity(TimestampMixin, Base):
    __tablename__ = "user_identities"

    id: Mapped[UUID] = mapped_column(GUID(), primary_key=True, default=uuid4)
    user_id: Mapped[UUID] = mapped_column(
        GUID(), ForeignKey("users.id", ondelete="CASCADE"), nullable=False
    )
    provider_id: Mapped[UUID] = mapped_column(
        GUID(), ForeignKey("identity_providers.id", ondelete="CASCADE"), nullable=False
    )
    subject: Mapped[str] = mapped_column(String(255), nullable=False)
    email: Mapped[str | None] = mapped_column(String(255))
    raw_attributes: Mapped[dict[str, Any] | None] = mapped_column(JSON, default=dict)
    last_sign_in_at: Mapped[datetime | None] = mapped_column(DateTime(timezone=True))

    user: Mapped[User] = relationship("User", back_populates="identities")
    provider: Mapped[IdentityProvider] = relationship(
        "IdentityProvider", back_populates="user_links"
    )

    __table_args__ = (
        UniqueConstraint("provider_id", "subject", name="uq_user_identity_provider_subject"),
    )


class APIKey(TimestampMixin, Base):
    __tablename__ = "api_keys"

    id: Mapped[UUID] = mapped_column(GUID(), primary_key=True, default=uuid4)
    user_id: Mapped[UUID] = mapped_column(
        GUID(), ForeignKey("users.id", ondelete="CASCADE"), nullable=False
    )
    name: Mapped[str] = mapped_column(String(120), nullable=False)
    key_prefix: Mapped[str] = mapped_column(String(32), unique=True, nullable=False, index=True)
    hashed_key: Mapped[str] = mapped_column(String(128), nullable=False)
    is_active: Mapped[bool] = mapped_column(Boolean, default=True, nullable=False)
    expires_at: Mapped[datetime | None] = mapped_column(DateTime(timezone=True))
    last_used_at: Mapped[datetime | None] = mapped_column(DateTime(timezone=True))
    rotated_at: Mapped[datetime | None] = mapped_column(DateTime(timezone=True))

    user: Mapped[User] = relationship("User", back_populates="api_keys")


class RefreshToken(TimestampMixin, Base):
    __tablename__ = "refresh_tokens"

    id: Mapped[UUID] = mapped_column(GUID(), primary_key=True, default=uuid4)
    user_id: Mapped[UUID] = mapped_column(
        GUID(), ForeignKey("users.id", ondelete="CASCADE"), nullable=False
    )
    token_hash: Mapped[str] = mapped_column(String(128), unique=True, nullable=False)
    expires_at: Mapped[datetime] = mapped_column(DateTime(timezone=True), nullable=False)
    revoked_at: Mapped[datetime | None] = mapped_column(DateTime(timezone=True))

    user: Mapped[User] = relationship("User", back_populates="refresh_tokens")
>>>>>>> e3df2a6b


__all__ = [
    "Base",
    "Booking",
    "BookingStatus",
    "VerificationTask",
    "VerificationTaskStatus",
    "CertificationDocument",
    "CertificationReviewStatus",
    "ComplianceDocument",
    "ComplianceDocumentStatus",
    "SanitationLog",
    "SubleaseContract",
    "SubleaseContractStatus",
    "Kitchen",
    "KitchenModerationEvent",
    "ModerationStatus",
    "Review", 
    "ReviewFlag",
    "ReviewFlagStatus",
    "ReviewPhoto",
    "ReviewStatus",
    "ReviewVote",
    "RevenueType",
    "LedgerEntry",
    "TaxRecord",
    "RegDoc",
    "User",
    "UserRole",
    "UserIdentity",
    "IdentityProvider",
    "IdentityProviderType",
    "APIKey",
    "RefreshToken",
    "COIDocument",
    "DeliveryOrder",
    "DeliveryStatusEvent",
    "DeliveryComplianceEvent",
    "DeliveryStatus",
    "DeliveryProvider",
    "BusinessProfile",
    "DocumentUpload",
    "DocumentUploadStatus",
    "DocumentOCRStatus",
    "Permit",
    "PermitStatus",
    "BusinessReadinessSnapshot",
    "CheckoutPayment",
    "CheckoutPaymentStatus",
]<|MERGE_RESOLUTION|>--- conflicted
+++ resolved
@@ -184,7 +184,6 @@
     RETURNED = "returned"
 
 
-<<<<<<< HEAD
 class DocumentUploadStatus(str, enum.Enum):
     STORED = "stored"
     PROCESSING = "processing"
@@ -213,11 +212,9 @@
     REFUND_REQUESTED = "refund_requested"
     REFUNDED = "refunded"
     FAILED = "failed"
-=======
 class IdentityProviderType(str, enum.Enum):
     OIDC = "oidc"
     SAML = "saml"
->>>>>>> e3df2a6b
 
 
 class User(TimestampMixin, Base):
@@ -1263,7 +1260,6 @@
     delivery: Mapped[DeliveryOrder] = relationship("DeliveryOrder", back_populates="compliance_events")
 
 
-<<<<<<< HEAD
 class BusinessProfile(TimestampMixin, Base):
     """Represents a food business progressing through Prep onboarding."""
 
@@ -1414,7 +1410,6 @@
         "BusinessProfile", back_populates="payments"
     )
     booking: Mapped[Booking | None] = relationship("Booking")
-=======
 class IdentityProviderType(str, enum.Enum):
     OIDC = "oidc"
     SAML = "saml"
@@ -1495,7 +1490,6 @@
     revoked_at: Mapped[datetime | None] = mapped_column(DateTime(timezone=True))
 
     user: Mapped[User] = relationship("User", back_populates="refresh_tokens")
->>>>>>> e3df2a6b
 
 
 __all__ = [
