--- conflicted
+++ resolved
@@ -13,12 +13,9 @@
     Base,
     Booking,
     BookingStatus,
-<<<<<<< HEAD
     VerificationTask,
     VerificationTaskStatus,
     COIDocument,
-=======
->>>>>>> e465001e
     CertificationDocument,
     CertificationReviewStatus,
     COIDocument,
