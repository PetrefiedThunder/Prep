<<<<<<< HEAD
# Central exports for database and ORM primitives.
=======
"""SQLAlchemy ORM models for the Prep platform."""

from __future__ import annotations

from datetime import datetime
import uuid

from sqlalchemy import (
    Boolean,
    Column,
    DateTime,
    ForeignKey,
    Integer,
    String,
    Text,
)
from sqlalchemy.dialects.postgresql import ARRAY, JSON
from sqlalchemy.orm import declarative_base

from prep.models.guid import GUID

Base = declarative_base()


class User(Base):
    """Registered Prep platform user."""

    __tablename__ = "users"

    id = Column(GUID(), primary_key=True, default=uuid.uuid4)
    name = Column(String, nullable=False)
    email = Column(String, unique=True, nullable=False)
    password_hash = Column(String, nullable=False)
    role = Column(String, nullable=False)
    verified = Column(Boolean, default=False)
    created_at = Column(DateTime, default=datetime.utcnow)
    updated_at = Column(DateTime, default=datetime.utcnow, onupdate=datetime.utcnow)


class Kitchen(Base):
    """Kitchen listing managed by a host."""

    __tablename__ = "kitchens"

    id = Column(GUID(), primary_key=True, default=uuid.uuid4)
    name = Column(String, nullable=False)
    host_id = Column(GUID(), ForeignKey("users.id"), nullable=False)
    address = Column(Text, nullable=False)
    cert_level = Column(String)
    photos = Column(ARRAY(String))
    pricing = Column(JSON)
    description = Column(Text)
    equipment = Column(ARRAY(String))
    state = Column(String(2))
    city = Column(String(100))
    compliance_status = Column(String(20), default="unknown")
    risk_score = Column(Integer, default=0)
    last_compliance_check = Column(DateTime)
    health_permit_number = Column(String(100))
    last_inspection_date = Column(DateTime)
    insurance_info = Column(JSON)
    zoning_type = Column(String(50))
    created_at = Column(DateTime, default=datetime.utcnow)
    updated_at = Column(DateTime, default=datetime.utcnow, onupdate=datetime.utcnow)


class Booking(Base):
    """Booking created by a renter for a kitchen."""

    __tablename__ = "bookings"

    id = Column(GUID(), primary_key=True, default=uuid.uuid4)
    user_id = Column(GUID(), ForeignKey("users.id"), nullable=False)
    kitchen_id = Column(GUID(), ForeignKey("kitchens.id"), nullable=False)
    start_time = Column(DateTime, nullable=False)
    end_time = Column(DateTime, nullable=False)
    status = Column(String, default="pending")
    total_amount = Column(Integer)
    created_at = Column(DateTime, default=datetime.utcnow)
    updated_at = Column(DateTime, default=datetime.utcnow, onupdate=datetime.utcnow)


class Review(Base):
    """Kitchen review authored by a renter."""

    __tablename__ = "reviews"

    id = Column(GUID(), primary_key=True, default=uuid.uuid4)
    user_id = Column(GUID(), ForeignKey("users.id"), nullable=False)
    kitchen_id = Column(GUID(), ForeignKey("kitchens.id"), nullable=False)
    rating = Column(Integer, nullable=False)
    comment = Column(Text)
    created_at = Column(DateTime, default=datetime.utcnow)


class ComplianceDocument(Base):
    """Compliance documentation linked to a kitchen."""

    __tablename__ = "compliance_documents"

    id = Column(GUID(), primary_key=True, default=uuid.uuid4)
    kitchen_id = Column(GUID(), ForeignKey("kitchens.id"), nullable=False)
    document_type = Column(String, nullable=False)
    file_url = Column(String, nullable=False)
    status = Column(String, default="pending")
    verified_by = Column(GUID(), ForeignKey("users.id"))
    verified_at = Column(DateTime)
    created_at = Column(DateTime, default=datetime.utcnow)
>>>>>>> 6395f058

from .db import engine, SessionLocal, get_db_url
from .orm import Base
from .guid import GUID

__all__ = [
    "Base",
    "engine",
    "SessionLocal",
    "get_db_url",
    "GUID",
]<|MERGE_RESOLUTION|>--- conflicted
+++ resolved
@@ -1,6 +1,4 @@
-<<<<<<< HEAD
 # Central exports for database and ORM primitives.
-=======
 """SQLAlchemy ORM models for the Prep platform."""
 
 from __future__ import annotations
@@ -109,7 +107,6 @@
     verified_by = Column(GUID(), ForeignKey("users.id"))
     verified_at = Column(DateTime)
     created_at = Column(DateTime, default=datetime.utcnow)
->>>>>>> 6395f058
 
 from .db import engine, SessionLocal, get_db_url
 from .orm import Base
