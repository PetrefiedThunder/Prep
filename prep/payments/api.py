"""FastAPI router for payments integration."""

from __future__ import annotations

from fastapi import APIRouter, Depends, Request, Response, status
from sqlalchemy.ext.asyncio import AsyncSession

<<<<<<< HEAD
from prep.api.errors import http_error
=======
from prep.api.errors import http_exception
>>>>>>> abf4e83e
from prep.database import get_db
from prep.settings import Settings, get_settings

from .schemas import PaymentsConnectRequest, PaymentsConnectResponse
from .service import PaymentsError, PaymentsService

router = APIRouter(prefix="/payments", tags=["payments"])


async def get_payments_service(
    session: AsyncSession = Depends(get_db),
    settings: Settings = Depends(get_settings),
) -> PaymentsService:
    """Dependency that provisions the payments service."""

    return PaymentsService(session, settings)


def _handle_payments_error(request: Request, exc: PaymentsError) -> None:
    raise http_exception(
        request,
        status_code=exc.status_code,
        code=getattr(exc, "code", "payments_error"),
        message=str(exc),
        metadata=getattr(exc, "metadata", None),
    )


@router.post("/connect", response_model=PaymentsConnectResponse, status_code=status.HTTP_201_CREATED)
async def connect_stripe_account(
    payload: PaymentsConnectRequest,
    request: Request,
    service: PaymentsService = Depends(get_payments_service),
) -> PaymentsConnectResponse:
    """Create a Stripe Connect account and return the onboarding link."""

    try:
        account_id, onboarding_url = await service.create_connect_account(user_id=payload.user_id)
    except PaymentsError as exc:
<<<<<<< HEAD
        raise http_error(
            request,
            status_code=exc.status_code,
            code="payments.error",
            message=str(exc),
        ) from exc
=======
        _handle_payments_error(request, exc)
>>>>>>> abf4e83e
    return PaymentsConnectResponse(account_id=account_id, onboarding_url=onboarding_url)


@router.post("/webhook", status_code=status.HTTP_204_NO_CONTENT)
async def handle_webhook(
    request: Request,
    service: PaymentsService = Depends(get_payments_service),
) -> Response:
    """Handle incoming Stripe webhook calls."""

    payload = await request.body()
    signature = request.headers.get("stripe-signature")

    try:
        await service.process_webhook(payload, signature)
    except PaymentsError as exc:
<<<<<<< HEAD
        raise http_error(
            request,
            status_code=exc.status_code,
            code="payments.webhook_error",
            message=str(exc),
        ) from exc
=======
        _handle_payments_error(request, exc)
>>>>>>> abf4e83e

    return Response(status_code=status.HTTP_204_NO_CONTENT)<|MERGE_RESOLUTION|>--- conflicted
+++ resolved
@@ -5,11 +5,8 @@
 from fastapi import APIRouter, Depends, Request, Response, status
 from sqlalchemy.ext.asyncio import AsyncSession
 
-<<<<<<< HEAD
 from prep.api.errors import http_error
-=======
 from prep.api.errors import http_exception
->>>>>>> abf4e83e
 from prep.database import get_db
 from prep.settings import Settings, get_settings
 
@@ -49,16 +46,13 @@
     try:
         account_id, onboarding_url = await service.create_connect_account(user_id=payload.user_id)
     except PaymentsError as exc:
-<<<<<<< HEAD
         raise http_error(
             request,
             status_code=exc.status_code,
             code="payments.error",
             message=str(exc),
         ) from exc
-=======
         _handle_payments_error(request, exc)
->>>>>>> abf4e83e
     return PaymentsConnectResponse(account_id=account_id, onboarding_url=onboarding_url)
 
 
@@ -75,15 +69,12 @@
     try:
         await service.process_webhook(payload, signature)
     except PaymentsError as exc:
-<<<<<<< HEAD
         raise http_error(
             request,
             status_code=exc.status_code,
             code="payments.webhook_error",
             message=str(exc),
         ) from exc
-=======
         _handle_payments_error(request, exc)
->>>>>>> abf4e83e
 
     return Response(status_code=status.HTTP_204_NO_CONTENT)