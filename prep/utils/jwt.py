"""JSON Web Token helpers."""

from __future__ import annotations

import os
<<<<<<< HEAD
from datetime import datetime, timedelta, UTC
=======
from datetime import UTC, datetime, timedelta
>>>>>>> 1d5a11b8

from jose import JWTError, jwt

# SECURITY FIX: Require JWT secret from environment, no insecure defaults
SECRET_KEY = os.getenv("JWT_SECRET_KEY")
if not SECRET_KEY or SECRET_KEY == "your-secret-key":
    raise ValueError(
        "JWT_SECRET_KEY environment variable must be set to a strong secret value. "
        "Never use default or weak secrets in production."
    )

ALGORITHM = "HS256"
ACCESS_TOKEN_EXPIRE_MINUTES = 30


def create_access_token(data: dict) -> str:
    """Create a signed JWT access token.

    SECURITY: Uses timezone-aware datetime to prevent clock skew issues.
    """
    to_encode = data.copy()
<<<<<<< HEAD
=======
    # SECURITY FIX: Use datetime.now(UTC) instead of deprecated datetime.utcnow()
>>>>>>> 1d5a11b8
    expire = datetime.now(UTC) + timedelta(minutes=ACCESS_TOKEN_EXPIRE_MINUTES)
    to_encode.update({"exp": expire})
    encoded_jwt = jwt.encode(to_encode, SECRET_KEY, algorithm=ALGORITHM)
    return encoded_jwt


def verify_access_token(token: str) -> dict | None:
    """Verify a JWT access token and return its payload if valid."""

    try:
        payload = jwt.decode(token, SECRET_KEY, algorithms=[ALGORITHM])
        return payload
    except JWTError:
        return None


__all__ = [
    "create_access_token",
    "verify_access_token",
]<|MERGE_RESOLUTION|>--- conflicted
+++ resolved
@@ -3,11 +3,7 @@
 from __future__ import annotations
 
 import os
-<<<<<<< HEAD
 from datetime import datetime, timedelta, UTC
-=======
-from datetime import UTC, datetime, timedelta
->>>>>>> 1d5a11b8
 
 from jose import JWTError, jwt
 
@@ -29,10 +25,6 @@
     SECURITY: Uses timezone-aware datetime to prevent clock skew issues.
     """
     to_encode = data.copy()
-<<<<<<< HEAD
-=======
-    # SECURITY FIX: Use datetime.now(UTC) instead of deprecated datetime.utcnow()
->>>>>>> 1d5a11b8
     expire = datetime.now(UTC) + timedelta(minutes=ACCESS_TOKEN_EXPIRE_MINUTES)
     to_encode.update({"exp": expire})
     encoded_jwt = jwt.encode(to_encode, SECRET_KEY, algorithm=ALGORITHM)
