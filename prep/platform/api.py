--- conflicted
+++ resolved
@@ -7,12 +7,9 @@
 
 import boto3
 from botocore.client import BaseClient
-<<<<<<< HEAD
 from fastapi import APIRouter, Depends, Query, Request, status
-=======
 from fastapi import APIRouter, Depends, HTTPException, Request, status
 from fastapi.security import OAuth2PasswordRequestForm
->>>>>>> abc33164
 from sqlalchemy.ext.asyncio import AsyncSession
 
 from docusign_client import DocuSignClient
@@ -39,11 +36,9 @@
     return PlatformService(session, cache, settings)
 
 
-<<<<<<< HEAD
 def get_docusign_client(
     request: Request, settings: Settings = Depends(get_settings)
 ) -> DocuSignClient:
-=======
 def _extract_request_metadata(request: Request) -> tuple[str | None, str | None, str | None]:
     client_ip = request.client.host if request.client else None
     device_id = request.headers.get("X-Device-Id")
@@ -52,7 +47,6 @@
 
 
 def get_docusign_client(settings: Settings = Depends(get_settings)) -> DocuSignClient:
->>>>>>> abc33164
     if not settings.docusign_account_id or not settings.docusign_access_token:
         raise http_exception(
             request,
