--- conflicted
+++ resolved
@@ -5,10 +5,7 @@
 import asyncio
 import logging
 from datetime import UTC, datetime, timedelta
-<<<<<<< HEAD
-=======
 from typing import Any
->>>>>>> 12bff490
 from uuid import UUID
 
 import stripe
@@ -23,10 +20,7 @@
     Booking,
     ComplianceDocument,
     IdentityProvider,
-<<<<<<< HEAD
-=======
     IdentityProviderType,
->>>>>>> 12bff490
     Kitchen,
     RefreshToken,
     Review,
@@ -37,14 +31,11 @@
 from prep.platform import schemas
 from prep.platform.security import (
     create_access_token,
-<<<<<<< HEAD
     generate_api_key,
     generate_refresh_token,
-=======
     create_refresh_token,
     generate_api_key_secret,
     hash_api_key_secret,
->>>>>>> 12bff490
     hash_password,
     hash_token,
     serialize_session,
@@ -99,10 +90,8 @@
         return user
 
     async def authenticate_user(
-<<<<<<< HEAD
         self, payload: schemas.UserLoginRequest
     ) -> tuple[User, str, str, datetime]:
-=======
         self,
         payload: schemas.UserLoginRequest,
         *,
@@ -110,7 +99,6 @@
         ip_address: str | None = None,
         user_agent: str | None = None,
     ) -> tuple[User, str, datetime, str, datetime]:
->>>>>>> 12bff490
         stmt = select(User).where(func.lower(User.email) == payload.email.lower())
         result = await self._session.execute(stmt)
         user = result.scalar_one_or_none()
@@ -121,10 +109,8 @@
             raise PlatformError("Invalid credentials", status_code=401)
 
         user.last_login_at = datetime.now(UTC)
-<<<<<<< HEAD
         refresh_token, _ = await self._create_refresh_token(user, commit=False)
 
-=======
         token, expires_at = create_access_token(user, self._settings)
         refresh_token, refresh_expires = create_refresh_token(self._settings)
         refresh_record = RefreshToken(
@@ -136,7 +122,6 @@
             user_agent=user_agent,
         )
         self._session.add(refresh_record)
->>>>>>> 12bff490
         await self._session.commit()
         await self._session.refresh(user)
 
@@ -145,7 +130,6 @@
             self._settings.session_ttl_seconds,
             serialize_session(user, expires_at),
         )
-<<<<<<< HEAD
         return user, token, refresh_token, expires_at
 
     async def refresh_access_token(
@@ -182,7 +166,6 @@
         await self._session.refresh(user)
 
         return user, token, new_refresh_token, expires_at
-=======
         return user, token, expires_at, refresh_token, refresh_expires
 
     async def refresh_access_token(
@@ -356,7 +339,6 @@
         await self._session.commit()
         await self._session.refresh(identity)
         return identity
->>>>>>> 12bff490
 
     async def create_kitchen(self, payload: schemas.KitchenCreateRequest) -> Kitchen:
         host = await self._session.get(User, payload.host_id)
@@ -565,7 +547,6 @@
             "Created compliance document",
             extra={"document_id": str(document.id), "kitchen_id": str(payload.kitchen_id)},
         )
-<<<<<<< HEAD
         return document
 
     async def create_api_key(
@@ -676,7 +657,4 @@
             return ["operator_admin", "support_analyst", "city_reviewer"]
         if role is UserRole.HOST:
             return ["kitchen_manager"]
-        return ["food_business_admin"]
-=======
-        return document
->>>>>>> 12bff490
+        return ["food_business_admin"]