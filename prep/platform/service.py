"""Service layer implementing core Prep platform workflows."""

from __future__ import annotations

import asyncio
import logging
from datetime import UTC, datetime
<<<<<<< HEAD
from uuid import UUID, uuid4
=======
from typing import Any, Mapping
from decimal import Decimal, ROUND_HALF_UP
from uuid import UUID, uuid4
from datetime import UTC, datetime, timedelta
from typing import Any
from uuid import UUID
>>>>>>> b325b363

import stripe
from sqlalchemy import Select, and_, func, or_, select
from sqlalchemy.exc import IntegrityError
from sqlalchemy.ext.asyncio import AsyncSession

from prep.auth.providers import IdentityProfile
from prep.cache import RedisProtocol
from prep.models.orm import (
    Booking,
<<<<<<< HEAD
    BusinessPermit,
    BusinessProfile,
    ComplianceDocument,
    DocumentProcessingStatus,
    DocumentUpload,
    Kitchen,
    PaymentRecord,
    PaymentStatus,
    PermitStatus,
    Review,
    User,
=======
    BusinessProfile,
    BusinessReadinessSnapshot,
    CheckoutPayment,
    CheckoutPaymentStatus,
    ComplianceDocument,
    DocumentOCRStatus,
    DocumentUpload,
    DocumentUploadStatus,
    Kitchen,
    Permit,
    PermitStatus,
    Review,
    User,
    APIKey,
    Booking,
    ComplianceDocument,
    IdentityProvider,
    IdentityProviderType,
    Kitchen,
    RefreshToken,
    Review,
    User,
    UserIdentity,
>>>>>>> b325b363
    UserRole,
)
from prep.platform import schemas
from prep.platform.security import (
    create_access_token,
    generate_api_key,
    generate_refresh_token,
    create_refresh_token,
    generate_api_key_secret,
    hash_api_key_secret,
    hash_password,
    hash_token,
    serialize_session,
    verify_password,
)
from prep.settings import Settings

logger = logging.getLogger("prep.platform.service")


class PlatformError(Exception):
    """Base exception raised for recoverable platform service errors."""

    def __init__(
        self,
        message: str,
        *,
        status_code: int = 400,
        code: str | None = None,
        metadata: Mapping[str, Any] | None = None,
    ) -> None:
        super().__init__(message)
        self.status_code = status_code
        self.code = code or "platform_error"
        self.metadata = dict(metadata) if metadata else None


class PlatformService:
    """Orchestrates CRUD operations for the platform domain."""

    def __init__(self, session: AsyncSession, cache: RedisProtocol, settings: Settings) -> None:
        self._session = session
        self._cache = cache
        self._settings = settings

    async def _get_business_profile(self, business_id: UUID) -> BusinessProfile:
        business = await self._session.get(BusinessProfile, business_id)
        if business is None:
            raise PlatformError("Business not found", status_code=404)
        return business

    async def _evaluate_business_readiness(
        self, business: BusinessProfile
    ) -> schemas.BusinessReadinessResponse:
        now = datetime.now(UTC)
        doc_stmt = select(DocumentUpload).where(DocumentUpload.business_id == business.id)
        permit_stmt = select(Permit).where(Permit.business_id == business.id)
        docs_result = await self._session.execute(doc_stmt)
        permits_result = await self._session.execute(permit_stmt)
        documents = list(docs_result.scalars().all())
        permits = list(permits_result.scalars().all())

        requirements = [
            {
                "slug": "business_license",
                "title": "Business license on file",
                "description": "An active business license is required before you can host bookings.",
                "document_types": {"business_license", "license_certificate"},
                "permit_types": {"business_license"},
                "action": "Upload or connect your city or county business license.",
            },
            {
                "slug": "health_permit",
                "title": "Health permit active",
                "description": "Local health department permits must be current for food service operations.",
                "document_types": {"health_permit", "inspection_report"},
                "permit_types": {"health_permit", "public_health"},
                "action": "Submit a current health permit or schedule an inspection.",
            },
            {
                "slug": "fire_certificate",
                "title": "Fire and safety documentation",
                "description": "Fire inspection certificates ensure compliant kitchen operations.",
                "document_types": {"fire_certificate", "sprinkler_inspection"},
                "permit_types": {"fire_certificate", "fire_department"},
                "action": "Provide a valid fire inspection certificate or request a review.",
            },
        ]

        checklist: list[schemas.BusinessReadinessChecklistItem] = []
        gating_requirements: list[str] = []
        outstanding_actions: list[str] = []
        completed = 0

        for requirement in requirements:
            relevant_docs = [
                doc
                for doc in documents
                if doc.document_type in requirement["document_types"]
            ]
            relevant_permits = [
                permit
                for permit in permits
                if permit.permit_type in requirement["permit_types"]
            ]

            doc_verified = any(doc.status == DocumentUploadStatus.VERIFIED for doc in relevant_docs)
            doc_in_review = any(
                doc.status in {DocumentUploadStatus.PROCESSING, DocumentUploadStatus.STORED}
                for doc in relevant_docs
            )
            permit_active = any(permit.status == PermitStatus.ACTIVE for permit in relevant_permits)
            permit_pending = any(permit.status == PermitStatus.PENDING for permit in relevant_permits)

            if permit_active or doc_verified:
                status = "complete"
                completed += 1
                completed_at_candidates = [
                    getattr(doc, "updated_at", None) for doc in relevant_docs
                ] + [getattr(permit, "updated_at", None) for permit in relevant_permits]
                completed_at = max(
                    [ts for ts in completed_at_candidates if ts is not None],
                    default=None,
                )
            elif doc_in_review or permit_pending:
                status = "in_review"
                completed_at = None
                gating_requirements.append(requirement["title"])
                outstanding_actions.append(requirement["action"])
            else:
                status = "missing"
                completed_at = None
                gating_requirements.append(requirement["title"])
                outstanding_actions.append(requirement["action"])

            checklist.append(
                schemas.BusinessReadinessChecklistItem(
                    slug=requirement["slug"],
                    title=requirement["title"],
                    description=requirement["description"],
                    status=status,
                    completed_at=completed_at,
                )
            )

        score = completed / max(len(requirements), 1)
        if score >= 0.85:
            stage = "ready"
        elif score >= 0.5:
            stage = "in_progress"
        else:
            stage = "not_ready"

        business.readiness_score = score
        business.readiness_stage = stage
        business.readiness_summary = {
            "last_evaluated_at": now.isoformat(),
            "completed_requirements": completed,
            "total_requirements": len(requirements),
        }

        snapshot = BusinessReadinessSnapshot(
            business_id=business.id,
            overall_score=score,
            stage=stage,
            checklist=[item.model_dump() for item in checklist],
            gating_requirements=gating_requirements,
            outstanding_actions=outstanding_actions,
        )
        self._session.add(snapshot)

        response = schemas.BusinessReadinessResponse(
            business_id=business.id,
            business_name=business.legal_name,
            readiness_score=score,
            readiness_stage=stage,
            checklist=checklist,
            gating_requirements=gating_requirements,
            outstanding_actions=outstanding_actions,
            last_evaluated_at=now,
        )
        return response

    async def register_user(self, payload: schemas.UserRegistrationRequest) -> User:
        logger.info("Registering new user", extra={"email": payload.email})
        stmt: Select[tuple[User]] = select(User).where(func.lower(User.email) == payload.email.lower())
        result = await self._session.execute(stmt)
        if result.scalar_one_or_none() is not None:
            raise PlatformError("Email address already registered", status_code=409)

        hashed = hash_password(payload.password)
        user = User(
            email=payload.email.lower(),
            full_name=payload.full_name,
            hashed_password=hashed,
            role=payload.role,
            is_active=True,
            rbac_roles=self._default_rbac_roles(payload.role),
        )
        self._session.add(user)
        try:
            await self._session.commit()
        except IntegrityError as exc:
            await self._session.rollback()
            logger.exception("Failed to register user", extra={"email": payload.email})
            raise PlatformError("Unable to register user", status_code=500) from exc

        await self._session.refresh(user)
        return user

    async def authenticate_user(
        self, payload: schemas.UserLoginRequest
    ) -> tuple[User, str, str, datetime]:
        self,
        payload: schemas.UserLoginRequest,
        *,
        device_fingerprint: str | None = None,
        ip_address: str | None = None,
        user_agent: str | None = None,
    ) -> tuple[User, str, datetime, str, datetime]:
        stmt = select(User).where(func.lower(User.email) == payload.email.lower())
        result = await self._session.execute(stmt)
        user = result.scalar_one_or_none()
        if user is None or not user.is_active:
            raise PlatformError("Invalid credentials", status_code=401)

        if not verify_password(payload.password, user.hashed_password):
            raise PlatformError("Invalid credentials", status_code=401)

        user.last_login_at = datetime.now(UTC)
        refresh_token, _ = await self._create_refresh_token(user, commit=False)

        token, expires_at = create_access_token(user, self._settings)
        refresh_token, refresh_expires = create_refresh_token(self._settings)
        refresh_record = RefreshToken(
            user_id=user.id,
            token_hash=hash_token(refresh_token),
            expires_at=refresh_expires,
            device_fingerprint=device_fingerprint,
            ip_address=ip_address,
            user_agent=user_agent,
        )
        self._session.add(refresh_record)
        await self._session.commit()
        await self._session.refresh(user)

        await self._cache.setex(
            f"session:{token}",
            self._settings.session_ttl_seconds,
            serialize_session(user, expires_at),
        )
        return user, token, refresh_token, expires_at

    async def refresh_access_token(
        self, refresh_token: str
    ) -> tuple[User, str, str, datetime]:
        token_hash = hash_token(refresh_token)
        stmt = select(RefreshToken).where(RefreshToken.token_hash == token_hash)
        result = await self._session.execute(stmt)
        stored_token = result.scalar_one_or_none()
        if stored_token is None:
            raise PlatformError("Refresh token is invalid", status_code=401)

        now = datetime.now(UTC)
        if stored_token.revoked_at is not None or stored_token.expires_at < now:
            stored_token.revoked_at = stored_token.revoked_at or now
            await self._session.commit()
            raise PlatformError("Refresh token expired", status_code=401)

        user = await self._session.get(User, stored_token.user_id)
        if user is None or not user.is_active:
            raise PlatformError("Account is not active", status_code=403)

        stored_token.revoked_at = now
        new_refresh_token, _ = await self._create_refresh_token(user, commit=False)

        token, expires_at = create_access_token(user, self._settings)
        await self._cache.setex(
            f"session:{token}",
            self._settings.session_ttl_seconds,
            serialize_session(user, expires_at),
        )

        await self._session.commit()
        await self._session.refresh(user)

        return user, token, new_refresh_token, expires_at
        return user, token, expires_at, refresh_token, refresh_expires

    async def refresh_access_token(
        self,
        refresh_token: str,
        *,
        device_fingerprint: str | None = None,
        ip_address: str | None = None,
        user_agent: str | None = None,
    ) -> tuple[User, str, datetime, str, datetime]:
        token_hash = hash_token(refresh_token)
        stmt = select(RefreshToken).where(RefreshToken.token_hash == token_hash)
        result = await self._session.execute(stmt)
        record = result.scalar_one_or_none()
        if record is None or record.revoked_at is not None:
            raise PlatformError("Invalid refresh token", status_code=401)

        if record.expires_at <= datetime.now(UTC):
            raise PlatformError("Refresh token expired", status_code=401)

        user = await self._session.get(User, record.user_id)
        if user is None or not user.is_active:
            raise PlatformError("User not found", status_code=401)

        access_token, access_expires = create_access_token(user, self._settings)
        new_refresh_token, new_refresh_expires = create_refresh_token(self._settings)

        record.token_hash = hash_token(new_refresh_token)
        record.expires_at = new_refresh_expires
        record.rotated_at = datetime.now(UTC)
        if device_fingerprint:
            record.device_fingerprint = device_fingerprint
        if ip_address:
            record.ip_address = ip_address
        if user_agent:
            record.user_agent = user_agent

        await self._session.commit()
        await self._session.refresh(user)

        await self._cache.setex(
            f"session:{access_token}",
            self._settings.session_ttl_seconds,
            serialize_session(user, access_expires),
        )

        return user, access_token, access_expires, new_refresh_token, new_refresh_expires

    async def issue_api_key(
        self, user_id: UUID, payload: schemas.APIKeyIssueRequest
    ) -> tuple[APIKey, str]:
        user = await self._session.get(User, user_id)
        if user is None:
            raise PlatformError("User not found", status_code=404)

        prefix, secret = generate_api_key_secret()
        hashed_secret = hash_api_key_secret(secret)
        expires_at: datetime | None = None
        if payload.expires_in_days is not None:
            expires_at = datetime.now(UTC) + timedelta(days=payload.expires_in_days)

        api_key = APIKey(
            user_id=user.id,
            name=payload.name,
            prefix=prefix,
            hashed_secret=hashed_secret,
            expires_at=expires_at,
            is_active=True,
        )

        self._session.add(api_key)
        await self._session.commit()
        await self._session.refresh(api_key)
        return api_key, secret

    async def rotate_api_key(
        self,
        api_key_id: UUID,
        *,
        actor_id: UUID,
        expires_in_days: int | None = None,
    ) -> tuple[APIKey, str]:
        api_key = await self._session.get(APIKey, api_key_id)
        if api_key is None or not api_key.is_active:
            raise PlatformError("API key not found", status_code=404)

        if api_key.user_id != actor_id:
            raise PlatformError("Cannot rotate key for another user", status_code=403)

        prefix, secret = generate_api_key_secret()
        api_key.prefix = prefix
        api_key.hashed_secret = hash_api_key_secret(secret)
        api_key.rotated_at = datetime.now(UTC)
        if expires_in_days is not None:
            api_key.expires_at = datetime.now(UTC) + timedelta(days=expires_in_days)

        await self._session.commit()
        await self._session.refresh(api_key)
        return api_key, secret

    async def revoke_api_key(self, api_key_id: UUID, *, actor_id: UUID) -> APIKey:
        api_key = await self._session.get(APIKey, api_key_id)
        if api_key is None:
            raise PlatformError("API key not found", status_code=404)

        if api_key.user_id != actor_id:
            raise PlatformError("Cannot revoke key for another user", status_code=403)

        api_key.is_active = False
        api_key.revoked_at = datetime.now(UTC)
        await self._session.commit()
        await self._session.refresh(api_key)
        return api_key

    async def link_identity_provider(
        self,
        user: User,
        *,
        provider_slug: str,
        provider_name: str,
        provider_type: IdentityProviderType,
        issuer: str,
        subject: str,
        email: str | None,
        full_name: str | None,
        attributes: dict[str, Any] | None = None,
        metadata: dict[str, Any] | None = None,
    ) -> UserIdentity:
        stmt = select(IdentityProvider).where(IdentityProvider.slug == provider_slug)
        result = await self._session.execute(stmt)
        provider = result.scalar_one_or_none()
        if provider is None:
            provider = IdentityProvider(
                name=provider_name,
                slug=provider_slug,
                provider_type=provider_type,
                issuer=issuer,
                metadata_url=metadata.get("metadata_url") if metadata else None,
                jwks_url=metadata.get("jwks_url") if metadata else None,
                sso_url=metadata.get("sso_url") if metadata else None,
                acs_url=metadata.get("acs_url") if metadata else None,
                settings=metadata or {},
            )
            self._session.add(provider)
            await self._session.flush()

        stmt = select(UserIdentity).where(
            UserIdentity.provider_id == provider.id,
            UserIdentity.subject == subject,
        )
        result = await self._session.execute(stmt)
        identity = result.scalar_one_or_none()
        if identity is None:
            identity = UserIdentity(
                user_id=user.id,
                provider_id=provider.id,
                subject=subject,
                email=email,
                full_name=full_name,
                attributes=attributes or {},
                last_login_at=datetime.now(UTC),
            )
            self._session.add(identity)
        else:
            identity.user_id = user.id
            identity.email = email
            identity.full_name = full_name
            identity.attributes = attributes or {}
            identity.last_login_at = datetime.now(UTC)

        await self._session.commit()
        await self._session.refresh(identity)
        return identity

    async def create_kitchen(self, payload: schemas.KitchenCreateRequest) -> Kitchen:
        host = await self._session.get(User, payload.host_id)
        if host is None:
            raise PlatformError("Host not found", status_code=404)
        if host.role not in (
            UserRole.HOST,
            UserRole.ADMIN,
            UserRole.KITCHEN_MANAGER,
            UserRole.OPERATOR_ADMIN,
        ):
            raise PlatformError("Host account required to create kitchen", status_code=403)

        kitchen = Kitchen(
            name=payload.name,
            description=payload.description,
            host_id=payload.host_id,
            city=payload.city,
            state=payload.state,
            hourly_rate=payload.hourly_rate,
            trust_score=payload.trust_score,
            moderation_status=payload.moderation_status or "pending",
            certification_status=payload.certification_status or "pending_review",
            published=payload.published,
        )
        self._session.add(kitchen)
        await self._session.commit()
        await self._session.refresh(kitchen)
        logger.info("Created kitchen", extra={"kitchen_id": str(kitchen.id)})
        return kitchen

    async def update_kitchen(self, kitchen_id: UUID, payload: schemas.KitchenUpdateRequest) -> Kitchen:
        kitchen = await self._session.get(Kitchen, kitchen_id)
        if kitchen is None:
            raise PlatformError("Kitchen not found", status_code=404)

        update_data = payload.model_dump(exclude_unset=True)
        for key, value in update_data.items():
            setattr(kitchen, key, value)

        await self._session.commit()
        await self._session.refresh(kitchen)
        logger.info("Updated kitchen", extra={"kitchen_id": str(kitchen.id)})
        return kitchen

    async def create_booking(self, payload: schemas.BookingCreateRequest) -> Booking:
        if payload.start_time >= payload.end_time:
            raise PlatformError("Booking end time must be after start time")

        kitchen = await self._session.get(Kitchen, payload.kitchen_id)
        if kitchen is None:
            raise PlatformError("Kitchen not found", status_code=404)

        host = await self._session.get(User, payload.host_id)
        customer = await self._session.get(User, payload.customer_id)
        if host is None or customer is None:
            raise PlatformError("Host or customer not found", status_code=404)

        booking = Booking(
            host_id=payload.host_id,
            customer_id=payload.customer_id,
            kitchen_id=payload.kitchen_id,
            start_time=payload.start_time,
            end_time=payload.end_time,
            status=payload.status,
            total_amount=payload.total_amount,
            platform_fee=payload.platform_fee,
            host_payout_amount=payload.host_payout_amount,
            payment_method=payload.payment_method,
            source=payload.source,
        )
        self._session.add(booking)
        await self._session.commit()
        await self._session.refresh(booking)
        logger.info("Created booking", extra={"booking_id": str(booking.id)})
        return booking

    async def update_booking_status(
        self, booking_id: UUID, payload: schemas.BookingStatusUpdateRequest
    ) -> Booking:
        booking = await self._session.get(Booking, booking_id)
        if booking is None:
            raise PlatformError("Booking not found", status_code=404)

        booking.status = payload.status
        booking.cancellation_reason = payload.cancellation_reason
        await self._session.commit()
        await self._session.refresh(booking)
        logger.info(
            "Updated booking status",
            extra={"booking_id": str(booking.id), "status": booking.status.value},
        )
        return booking

    async def create_payment_intent(
        self, payload: schemas.PaymentIntentCreateRequest
    ) -> str:
        if not self._settings.stripe_api_key:
            raise PlatformError("Stripe API key not configured", status_code=500)

        booking = await self._session.get(Booking, payload.booking_id)
        if booking is None:
            raise PlatformError("Booking not found", status_code=404)

        stripe.api_key = self._settings.stripe_api_key
        try:
            intent = await asyncio.to_thread(
                stripe.PaymentIntent.create,
                amount=payload.amount,
                currency=payload.currency,
                metadata={"booking_id": str(payload.booking_id)},
                automatic_payment_methods={"enabled": True},
            )
        except stripe.error.StripeError as exc:  # type: ignore[attr-defined]
            logger.exception(
                "Failed to create Stripe payment intent",
                extra={"booking_id": str(payload.booking_id)},
            )
            raise PlatformError("Unable to create payment intent", status_code=502) from exc

        client_secret = getattr(intent, "client_secret", None)
        if client_secret is None and isinstance(intent, dict):
            client_secret = intent.get("client_secret")

        if not client_secret:
            raise PlatformError("Payment intent missing client secret", status_code=502)

        intent_id = getattr(intent, "id", None)
        if intent_id is None and isinstance(intent, dict):
            intent_id = intent.get("id")

        if not intent_id:
            raise PlatformError("Payment intent missing identifier", status_code=502)

        booking.stripe_payment_intent_id = intent_id
        await self._session.commit()
        await self._session.refresh(booking)

        logger.info(
            "Created payment intent",
            extra={
                "booking_id": str(payload.booking_id),
                "payment_intent_id": intent_id,
            },
        )
        return client_secret

    async def create_document_upload(
        self, payload: schemas.DocumentUploadRequest
    ) -> DocumentUpload:
        business = await self._session.get(BusinessProfile, payload.business_id)
        if business is None:
            raise PlatformError("Business not found", status_code=404)

        if payload.permit_id is not None:
            permit = await self._session.get(BusinessPermit, payload.permit_id)
            if permit is None or permit.business_id != business.id:
                raise PlatformError("Permit not found", status_code=404)

        upload = DocumentUpload(
            business_id=payload.business_id,
            uploader_id=payload.uploader_id,
            permit_id=payload.permit_id,
            file_name=payload.file_name,
            file_url=str(payload.file_url),
            content_type=payload.content_type,
            storage_bucket=payload.storage_bucket,
            requirement_key=payload.requirement_key,
            ocr_status=(
                DocumentProcessingStatus.PROCESSING
                if payload.trigger_ocr
                else DocumentProcessingStatus.RECEIVED
            ),
        )

        self._session.add(upload)

        if payload.requirement_key:
            requirements = business.requirements or {}
            if not isinstance(requirements, dict):
                requirements = {"items": []}
            items = requirements.get("items")
            if not isinstance(items, list):
                items = []

            now_iso = datetime.now(UTC).isoformat()
            updated = False
            for item in items:
                if isinstance(item, dict) and item.get("key") == payload.requirement_key:
                    item["status"] = "submitted"
                    item["completed_at"] = now_iso
                    updated = True
                    break

            if not updated:
                items.append(
                    {
                        "key": payload.requirement_key,
                        "name": payload.requirement_key.replace("_", " ").title(),
                        "status": "submitted",
                        "completed_at": now_iso,
                    }
                )

            requirements["items"] = items
            business.requirements = requirements

        await self._session.commit()
        await self._session.refresh(upload)
        return upload

    async def get_document_upload(self, document_id: UUID) -> DocumentUpload:
        document = await self._session.get(DocumentUpload, document_id)
        if document is None:
            raise PlatformError("Document not found", status_code=404)
        return document

    async def get_permit(self, permit_id: UUID) -> BusinessPermit:
        permit = await self._session.get(BusinessPermit, permit_id)
        if permit is None:
            raise PlatformError("Permit not found", status_code=404)
        return permit

    async def get_business_readiness(
        self, business_id: UUID
    ) -> schemas.BusinessReadinessResponse:
        business = await self._session.get(BusinessProfile, business_id)
        if business is None:
            raise PlatformError("Business not found", status_code=404)

        requirements_payload = business.requirements or {}
        if isinstance(requirements_payload, list):
            raw_items = requirements_payload
        elif isinstance(requirements_payload, dict):
            raw_items = requirements_payload.get("items", []) or []
        else:
            raw_items = []

        requirements: list[schemas.ReadinessRequirement] = []
        completed = 0
        for item in raw_items:
            if not isinstance(item, dict):
                continue
            status = str(item.get("status", "pending"))
            completed_at_raw = item.get("completed_at")
            completed_at: datetime | None = None
            if completed_at_raw:
                try:
                    completed_at = datetime.fromisoformat(str(completed_at_raw))
                except ValueError:
                    completed_at = None
            requirement = schemas.ReadinessRequirement(
                name=str(item.get("name") or item.get("key") or "Requirement"),
                description=item.get("description"),
                status=status,
                completed_at=completed_at,
            )
            requirements.append(requirement)
            if status.lower() in {"complete", "completed", "approved", "submitted"}:
                completed += 1

        total_requirements = len(requirements) or 1
        readiness_score = round(completed / total_requirements, 2)
        permit_ids = [permit.id for permit in business.permits]
        next_actions = [
            str(item.get("next_action"))
            for item in raw_items
            if isinstance(item, dict) and item.get("next_action")
        ]

        return schemas.BusinessReadinessResponse(
            business_id=business.id,
            readiness_score=readiness_score,
            requirements=requirements,
            next_actions=next_actions,
            permit_ids=permit_ids,
            last_updated=business.updated_at or datetime.now(UTC),
        )

    async def create_checkout(
        self, payload: schemas.CheckoutRequest
    ) -> tuple[PaymentRecord, str | None]:
        if payload.initiate_refund and payload.payment_id is None:
            raise PlatformError("payment_id is required to initiate a refund")

        business = await self._session.get(BusinessProfile, payload.business_id)
        if business is None:
            raise PlatformError("Business not found", status_code=404)

        if payload.booking_id is not None:
            booking = await self._session.get(Booking, payload.booking_id)
            if booking is None:
                raise PlatformError("Booking not found", status_code=404)

        if payload.initiate_refund:
            record = await self._session.get(PaymentRecord, payload.payment_id)
            if record is None:
                raise PlatformError("Payment record not found", status_code=404)
            record.status = PaymentStatus.REFUND_PENDING
            refund_amount = (
                sum(item.amount_cents for item in payload.line_items)
                if payload.line_items
                else record.amount_cents
            )
            record.refunded_amount_cents = refund_amount
            await self._session.commit()
            await self._session.refresh(record)
            return record, None

        if not payload.line_items:
            raise PlatformError("At least one line item is required")

        total_amount = sum(item.amount_cents for item in payload.line_items)
        if total_amount <= 0:
            raise PlatformError("Checkout amount must be greater than zero")

        currency = payload.currency.lower()

        provider_payment_id: str | None = None
        client_secret: str | None = None
        status = PaymentStatus.SUCCEEDED
        provider = "internal"

        if self._settings.stripe_api_key:
            stripe.api_key = self._settings.stripe_api_key
            try:
                intent = await asyncio.to_thread(
                    stripe.PaymentIntent.create,
                    amount=total_amount,
                    currency=currency,
                    metadata={
                        "business_id": str(payload.business_id),
                        "booking_id": str(payload.booking_id)
                        if payload.booking_id
                        else None,
                    },
                    automatic_payment_methods={"enabled": True},
                )
            except stripe.error.StripeError as exc:  # type: ignore[attr-defined]
                logger.exception(
                    "Failed to create checkout payment intent",
                    extra={"business_id": str(payload.business_id)},
                )
                raise PlatformError("Unable to initiate checkout", status_code=502) from exc

            provider_payment_id = getattr(intent, "id", None)
            if provider_payment_id is None and isinstance(intent, dict):
                provider_payment_id = intent.get("id")
            client_secret = getattr(intent, "client_secret", None)
            if client_secret is None and isinstance(intent, dict):
                client_secret = intent.get("client_secret")
            status = PaymentStatus.PENDING
            provider = "stripe"
        else:
            provider_payment_id = f"simulated_{uuid4()}"

        record = PaymentRecord(
            business_id=payload.business_id,
            booking_id=payload.booking_id,
            provider_payment_id=provider_payment_id,
            provider=provider,
            status=status,
            amount_cents=total_amount,
            currency=currency,
            line_items=[item.model_dump() for item in payload.line_items],
            receipt_url=f"https://receipts.prep.local/{provider_payment_id or 'preview'}",
        )

        self._session.add(record)
        await self._session.commit()
        await self._session.refresh(record)
        return record, client_secret

    async def create_review(self, payload: schemas.ReviewCreateRequest) -> Review:
        booking = await self._session.get(Booking, payload.booking_id)
        if booking is None:
            raise PlatformError("Booking not found", status_code=404)
        if booking.customer_id != payload.customer_id:
            raise PlatformError("Customer mismatch for booking", status_code=403)

        review = Review(
            booking_id=payload.booking_id,
            kitchen_id=payload.kitchen_id,
            host_id=payload.host_id,
            customer_id=payload.customer_id,
            rating=payload.rating,
            comment=payload.comment,
            equipment_rating=payload.equipment_rating or 0,
            cleanliness_rating=payload.cleanliness_rating or 0,
            communication_rating=payload.communication_rating or 0,
            value_rating=payload.value_rating or 0,
        )
        self._session.add(review)
        await self._session.commit()
        await self._session.refresh(review)
        logger.info("Created review", extra={"review_id": str(review.id)})
        return review

    async def list_reviews_for_kitchen(
        self,
        kitchen_id: UUID,
        *,
        cursor: tuple[datetime, UUID] | None,
        limit: int,
    ) -> tuple[list[Review], str | None]:
        stmt = (
            select(Review)
            .where(Review.kitchen_id == kitchen_id)
            .order_by(Review.created_at.desc(), Review.id.desc())
        )

        if cursor is not None:
            cursor_timestamp, cursor_id = cursor
            stmt = stmt.where(
                or_(
                    Review.created_at < cursor_timestamp,
                    and_(Review.created_at == cursor_timestamp, Review.id < cursor_id),
                )
            )

        stmt = stmt.limit(limit + 1)
        result = await self._session.execute(stmt)
        reviews = list(result.scalars().all())

        has_more = len(reviews) > limit
        if has_more:
            reviews = reviews[:limit]
            tail = reviews[-1]
            next_cursor = f"{tail.created_at.isoformat()}::{tail.id}"
        else:
            next_cursor = None

        logger.debug(
            "Fetched reviews",
            extra={
                "kitchen_id": str(kitchen_id),
                "count": len(reviews),
                "has_more": has_more,
            },
        )
        return reviews, next_cursor

    async def create_compliance_document(
        self, payload: schemas.ComplianceDocumentCreateRequest
    ) -> ComplianceDocument:
        kitchen = await self._session.get(Kitchen, payload.kitchen_id)
        if kitchen is None:
            raise PlatformError("Kitchen not found", status_code=404)

        document = ComplianceDocument(
            kitchen_id=payload.kitchen_id,
            uploader_id=payload.uploader_id,
            document_type=payload.document_type,
            document_url=payload.document_url,
            verification_status=payload.verification_status,
            notes=payload.notes,
        )
        self._session.add(document)
        await self._session.commit()
        await self._session.refresh(document)
        logger.info(
            "Created compliance document",
            extra={"document_id": str(document.id), "kitchen_id": str(payload.kitchen_id)},
        )
        return document

    async def create_document_upload(
        self, payload: schemas.DocumentUploadCreateRequest
    ) -> DocumentUpload:
        business = await self._get_business_profile(payload.business_id)

        upload = DocumentUpload(
            business_id=payload.business_id,
            uploader_id=payload.uploader_id,
            document_type=payload.document_type,
            filename=payload.filename,
            content_type=payload.content_type,
            storage_bucket=payload.storage_bucket,
            storage_key=payload.storage_key,
            status=payload.status or DocumentUploadStatus.PROCESSING,
            ocr_status=payload.ocr_status or DocumentOCRStatus.PENDING,
            notes=payload.notes,
            ocr_metadata=payload.metadata or {},
        )
        self._session.add(upload)
        await self._session.commit()
        await self._session.refresh(upload)

        logger.info(
            "Stored onboarding document",
            extra={
                "business_id": str(business.id),
                "document_id": str(upload.id),
                "document_type": payload.document_type,
            },
        )

        # Simulate asynchronous OCR trigger by caching a job token when Redis is available.
        job_key = f"ocr:document:{upload.id}"
        try:
            await self._cache.setex(job_key, 900, "pending")
        except Exception:  # pragma: no cover - cache failures should not break flow
            logger.debug("Unable to enqueue OCR job", extra={"document_id": str(upload.id)})

        return upload

    async def get_permit(self, permit_id: UUID) -> Permit:
        permit = await self._session.get(Permit, permit_id)
        if permit is None:
            raise PlatformError("Permit not found", status_code=404)
        return permit

    async def get_business_readiness(
        self, business_id: UUID
    ) -> schemas.BusinessReadinessResponse:
        business = await self._get_business_profile(business_id)
        readiness = await self._evaluate_business_readiness(business)
        await self._session.commit()
        return readiness

    async def create_checkout_payment(
        self, payload: schemas.CheckoutPaymentCreateRequest
    ) -> CheckoutPayment:
        if payload.action == "refund":
            if payload.existing_payment_id is None:
                raise PlatformError("Payment to refund is required", status_code=400)
            payment = await self._session.get(CheckoutPayment, payload.existing_payment_id)
            if payment is None:
                raise PlatformError("Checkout payment not found", status_code=404)
            if payment.status not in {
                CheckoutPaymentStatus.SUCCEEDED,
                CheckoutPaymentStatus.REQUIRES_ACTION,
            }:
                raise PlatformError(
                    "Only settled payments can be refunded", status_code=409
                )

            payment.status = CheckoutPaymentStatus.REFUND_REQUESTED
            payment.refund_reason = payload.refund_reason
            payment.refund_requested_at = datetime.now(UTC)
            await self._session.commit()
            await self._session.refresh(payment)
            logger.info(
                "Refund requested",
                extra={"payment_id": str(payment.id), "reason": payload.refund_reason},
            )
            return payment

        if not payload.line_items:
            raise PlatformError("At least one line item is required", status_code=400)

        total_minor_units = sum(item.amount * item.quantity for item in payload.line_items)
        if total_minor_units <= 0:
            raise PlatformError("Checkout total must be greater than zero", status_code=400)

        total_amount = (
            Decimal(total_minor_units) / Decimal(100)
        ).quantize(Decimal("0.01"), rounding=ROUND_HALF_UP)

        business: BusinessProfile | None = None
        if payload.business_id is not None:
            business = await self._get_business_profile(payload.business_id)
            if payload.requirements_gate:
                readiness = await self.get_business_readiness(payload.business_id)
                if readiness.readiness_score < payload.minimum_readiness_score:
                    raise PlatformError(
                        "Business readiness requirements not satisfied", status_code=412
                    )
                await self._session.refresh(business)

        provider_reference = None
        payment_provider = "offline"
        if self._settings.stripe_api_key:
            payment_provider = "stripe"
            provider_reference = f"chk_{uuid4().hex}"
        else:
            provider_reference = f"manual_{uuid4().hex}"

        receipt_url = None
        if self._settings.app_base_url:
            base_url = str(self._settings.app_base_url).rstrip("/")
            receipt_url = f"{base_url}/receipts/{provider_reference}"

        payment = CheckoutPayment(
            business_id=payload.business_id,
            booking_id=payload.booking_id,
            status=CheckoutPaymentStatus.PENDING,
            currency=payload.currency,
            total_amount=total_amount,
            line_items=[item.model_dump() for item in payload.line_items],
            payment_provider=payment_provider,
            provider_reference=provider_reference,
            metadata=payload.metadata or {},
            receipt_url=receipt_url,
        )
        self._session.add(payment)
        await self._session.commit()
        await self._session.refresh(payment)

        logger.info(
            "Created checkout payment",
            extra={
                "payment_id": str(payment.id),
                "business_id": str(payload.business_id) if payload.business_id else None,
                "amount": float(total_amount),
                "business_stage": business.readiness_stage if business else None,
            },
        )

        return payment
*** End Patch
    async def create_api_key(
        self, user_id: UUID, payload: schemas.APIKeyCreateRequest
    ) -> tuple[APIKey, str]:
        user = await self._session.get(User, user_id)
        if user is None:
            raise PlatformError("User not found", status_code=404)

        raw_key, prefix, hashed = generate_api_key()
        api_key = APIKey(
            user_id=user_id,
            name=payload.name,
            key_prefix=prefix,
            hashed_key=hashed,
            expires_at=payload.expires_at,
            is_active=True,
        )
        self._session.add(api_key)

        try:
            await self._session.commit()
        except IntegrityError as exc:
            await self._session.rollback()
            logger.exception(
                "Failed to create API key", extra={"user_id": str(user_id)}
            )
            raise PlatformError("Unable to issue API key", status_code=500) from exc

        await self._session.refresh(api_key)
        return api_key, raw_key

    async def rotate_api_key(self, user_id: UUID, key_id: UUID) -> tuple[APIKey, str]:
        api_key = await self._session.get(APIKey, key_id)
        if api_key is None or api_key.user_id != user_id:
            raise PlatformError("API key not found", status_code=404)

        if not api_key.is_active:
            raise PlatformError("API key is inactive", status_code=400)

        raw_key, prefix, hashed = generate_api_key()
        api_key.key_prefix = prefix
        api_key.hashed_key = hashed
        api_key.rotated_at = datetime.now(UTC)

        await self._session.commit()
        await self._session.refresh(api_key)
        return api_key, raw_key

    async def upsert_identity_link(
        self, user_id: UUID, provider_slug: str, profile: IdentityProfile
    ) -> UserIdentity:
        provider_stmt = select(IdentityProvider).where(
            func.lower(IdentityProvider.slug) == provider_slug.lower()
        )
        provider_result = await self._session.execute(provider_stmt)
        provider = provider_result.scalar_one_or_none()
        if provider is None or not provider.is_active:
            raise PlatformError("Identity provider not found", status_code=404)

        stmt = select(UserIdentity).where(
            UserIdentity.user_id == user_id,
            UserIdentity.provider_id == provider.id,
        )
        result = await self._session.execute(stmt)
        identity = result.scalar_one_or_none()
        now = datetime.now(UTC)
        if identity is None:
            identity = UserIdentity(
                user_id=user_id,
                provider_id=provider.id,
                subject=profile.subject,
                email=profile.email,
                raw_attributes=profile.claims,
                last_sign_in_at=now,
            )
            self._session.add(identity)
        else:
            identity.subject = profile.subject
            identity.email = profile.email
            identity.raw_attributes = profile.claims
            identity.last_sign_in_at = now

        await self._session.commit()
        await self._session.refresh(identity)
        return identity

    async def _create_refresh_token(
        self, user: User, *, commit: bool = True
    ) -> tuple[str, RefreshToken]:
        raw = generate_refresh_token()
        refresh = RefreshToken(
            user_id=user.id,
            token_hash=hash_token(raw),
            expires_at=datetime.now(UTC)
            + timedelta(days=self._settings.refresh_token_ttl_days),
        )
        self._session.add(refresh)
        if commit:
            await self._session.commit()
            await self._session.refresh(refresh)
        else:
            await self._session.flush()
        return raw, refresh

    def _default_rbac_roles(self, role: UserRole) -> list[str]:
        if role is UserRole.ADMIN:
            return ["operator_admin", "support_analyst", "city_reviewer"]
        if role is UserRole.HOST:
            return ["kitchen_manager"]
        return ["food_business_admin"]<|MERGE_RESOLUTION|>--- conflicted
+++ resolved
@@ -5,16 +5,13 @@
 import asyncio
 import logging
 from datetime import UTC, datetime
-<<<<<<< HEAD
 from uuid import UUID, uuid4
-=======
 from typing import Any, Mapping
 from decimal import Decimal, ROUND_HALF_UP
 from uuid import UUID, uuid4
 from datetime import UTC, datetime, timedelta
 from typing import Any
 from uuid import UUID
->>>>>>> b325b363
 
 import stripe
 from sqlalchemy import Select, and_, func, or_, select
@@ -25,7 +22,6 @@
 from prep.cache import RedisProtocol
 from prep.models.orm import (
     Booking,
-<<<<<<< HEAD
     BusinessPermit,
     BusinessProfile,
     ComplianceDocument,
@@ -37,7 +33,6 @@
     PermitStatus,
     Review,
     User,
-=======
     BusinessProfile,
     BusinessReadinessSnapshot,
     CheckoutPayment,
@@ -61,7 +56,6 @@
     Review,
     User,
     UserIdentity,
->>>>>>> b325b363
     UserRole,
 )
 from prep.platform import schemas
