"""Service layer implementing core Prep platform workflows."""

from __future__ import annotations

import asyncio
import logging
<<<<<<< HEAD
from datetime import UTC, datetime
from decimal import Decimal, ROUND_HALF_UP
from uuid import UUID, uuid4
=======
from datetime import UTC, datetime, timedelta
from typing import Any
from uuid import UUID
>>>>>>> e3df2a6b

import stripe
from sqlalchemy import Select, func, select
from sqlalchemy.exc import IntegrityError
from sqlalchemy.ext.asyncio import AsyncSession

from prep.auth.providers import IdentityProfile
from prep.cache import RedisProtocol
from prep.models.orm import (
<<<<<<< HEAD
    Booking,
    BusinessProfile,
    BusinessReadinessSnapshot,
    CheckoutPayment,
    CheckoutPaymentStatus,
    ComplianceDocument,
    DocumentOCRStatus,
    DocumentUpload,
    DocumentUploadStatus,
    Kitchen,
    Permit,
    PermitStatus,
    Review,
    User,
=======
    APIKey,
    Booking,
    ComplianceDocument,
    IdentityProvider,
    IdentityProviderType,
    Kitchen,
    RefreshToken,
    Review,
    User,
    UserIdentity,
>>>>>>> e3df2a6b
    UserRole,
)
from prep.platform import schemas
from prep.platform.security import (
    create_access_token,
    generate_api_key,
    generate_refresh_token,
    create_refresh_token,
    generate_api_key_secret,
    hash_api_key_secret,
    hash_password,
    hash_token,
    serialize_session,
    verify_password,
)
from prep.settings import Settings

logger = logging.getLogger("prep.platform.service")


class PlatformError(Exception):
    """Base exception raised for recoverable platform service errors."""

    def __init__(self, message: str, *, status_code: int = 400) -> None:
        super().__init__(message)
        self.status_code = status_code


class PlatformService:
    """Orchestrates CRUD operations for the platform domain."""

    def __init__(self, session: AsyncSession, cache: RedisProtocol, settings: Settings) -> None:
        self._session = session
        self._cache = cache
        self._settings = settings

    async def _get_business_profile(self, business_id: UUID) -> BusinessProfile:
        business = await self._session.get(BusinessProfile, business_id)
        if business is None:
            raise PlatformError("Business not found", status_code=404)
        return business

    async def _evaluate_business_readiness(
        self, business: BusinessProfile
    ) -> schemas.BusinessReadinessResponse:
        now = datetime.now(UTC)
        doc_stmt = select(DocumentUpload).where(DocumentUpload.business_id == business.id)
        permit_stmt = select(Permit).where(Permit.business_id == business.id)
        docs_result = await self._session.execute(doc_stmt)
        permits_result = await self._session.execute(permit_stmt)
        documents = list(docs_result.scalars().all())
        permits = list(permits_result.scalars().all())

        requirements = [
            {
                "slug": "business_license",
                "title": "Business license on file",
                "description": "An active business license is required before you can host bookings.",
                "document_types": {"business_license", "license_certificate"},
                "permit_types": {"business_license"},
                "action": "Upload or connect your city or county business license.",
            },
            {
                "slug": "health_permit",
                "title": "Health permit active",
                "description": "Local health department permits must be current for food service operations.",
                "document_types": {"health_permit", "inspection_report"},
                "permit_types": {"health_permit", "public_health"},
                "action": "Submit a current health permit or schedule an inspection.",
            },
            {
                "slug": "fire_certificate",
                "title": "Fire and safety documentation",
                "description": "Fire inspection certificates ensure compliant kitchen operations.",
                "document_types": {"fire_certificate", "sprinkler_inspection"},
                "permit_types": {"fire_certificate", "fire_department"},
                "action": "Provide a valid fire inspection certificate or request a review.",
            },
        ]

        checklist: list[schemas.BusinessReadinessChecklistItem] = []
        gating_requirements: list[str] = []
        outstanding_actions: list[str] = []
        completed = 0

        for requirement in requirements:
            relevant_docs = [
                doc
                for doc in documents
                if doc.document_type in requirement["document_types"]
            ]
            relevant_permits = [
                permit
                for permit in permits
                if permit.permit_type in requirement["permit_types"]
            ]

            doc_verified = any(doc.status == DocumentUploadStatus.VERIFIED for doc in relevant_docs)
            doc_in_review = any(
                doc.status in {DocumentUploadStatus.PROCESSING, DocumentUploadStatus.STORED}
                for doc in relevant_docs
            )
            permit_active = any(permit.status == PermitStatus.ACTIVE for permit in relevant_permits)
            permit_pending = any(permit.status == PermitStatus.PENDING for permit in relevant_permits)

            if permit_active or doc_verified:
                status = "complete"
                completed += 1
                completed_at_candidates = [
                    getattr(doc, "updated_at", None) for doc in relevant_docs
                ] + [getattr(permit, "updated_at", None) for permit in relevant_permits]
                completed_at = max(
                    [ts for ts in completed_at_candidates if ts is not None],
                    default=None,
                )
            elif doc_in_review or permit_pending:
                status = "in_review"
                completed_at = None
                gating_requirements.append(requirement["title"])
                outstanding_actions.append(requirement["action"])
            else:
                status = "missing"
                completed_at = None
                gating_requirements.append(requirement["title"])
                outstanding_actions.append(requirement["action"])

            checklist.append(
                schemas.BusinessReadinessChecklistItem(
                    slug=requirement["slug"],
                    title=requirement["title"],
                    description=requirement["description"],
                    status=status,
                    completed_at=completed_at,
                )
            )

        score = completed / max(len(requirements), 1)
        if score >= 0.85:
            stage = "ready"
        elif score >= 0.5:
            stage = "in_progress"
        else:
            stage = "not_ready"

        business.readiness_score = score
        business.readiness_stage = stage
        business.readiness_summary = {
            "last_evaluated_at": now.isoformat(),
            "completed_requirements": completed,
            "total_requirements": len(requirements),
        }

        snapshot = BusinessReadinessSnapshot(
            business_id=business.id,
            overall_score=score,
            stage=stage,
            checklist=[item.model_dump() for item in checklist],
            gating_requirements=gating_requirements,
            outstanding_actions=outstanding_actions,
        )
        self._session.add(snapshot)

        response = schemas.BusinessReadinessResponse(
            business_id=business.id,
            business_name=business.legal_name,
            readiness_score=score,
            readiness_stage=stage,
            checklist=checklist,
            gating_requirements=gating_requirements,
            outstanding_actions=outstanding_actions,
            last_evaluated_at=now,
        )
        return response

    async def register_user(self, payload: schemas.UserRegistrationRequest) -> User:
        logger.info("Registering new user", extra={"email": payload.email})
        stmt: Select[tuple[User]] = select(User).where(func.lower(User.email) == payload.email.lower())
        result = await self._session.execute(stmt)
        if result.scalar_one_or_none() is not None:
            raise PlatformError("Email address already registered", status_code=409)

        hashed = hash_password(payload.password)
        user = User(
            email=payload.email.lower(),
            full_name=payload.full_name,
            hashed_password=hashed,
            role=payload.role,
            is_active=True,
            rbac_roles=self._default_rbac_roles(payload.role),
        )
        self._session.add(user)
        try:
            await self._session.commit()
        except IntegrityError as exc:
            await self._session.rollback()
            logger.exception("Failed to register user", extra={"email": payload.email})
            raise PlatformError("Unable to register user", status_code=500) from exc

        await self._session.refresh(user)
        return user

    async def authenticate_user(
        self, payload: schemas.UserLoginRequest
    ) -> tuple[User, str, str, datetime]:
        self,
        payload: schemas.UserLoginRequest,
        *,
        device_fingerprint: str | None = None,
        ip_address: str | None = None,
        user_agent: str | None = None,
    ) -> tuple[User, str, datetime, str, datetime]:
        stmt = select(User).where(func.lower(User.email) == payload.email.lower())
        result = await self._session.execute(stmt)
        user = result.scalar_one_or_none()
        if user is None or not user.is_active:
            raise PlatformError("Invalid credentials", status_code=401)

        if not verify_password(payload.password, user.hashed_password):
            raise PlatformError("Invalid credentials", status_code=401)

        user.last_login_at = datetime.now(UTC)
        refresh_token, _ = await self._create_refresh_token(user, commit=False)

        token, expires_at = create_access_token(user, self._settings)
        refresh_token, refresh_expires = create_refresh_token(self._settings)
        refresh_record = RefreshToken(
            user_id=user.id,
            token_hash=hash_token(refresh_token),
            expires_at=refresh_expires,
            device_fingerprint=device_fingerprint,
            ip_address=ip_address,
            user_agent=user_agent,
        )
        self._session.add(refresh_record)
        await self._session.commit()
        await self._session.refresh(user)

        await self._cache.setex(
            f"session:{token}",
            self._settings.session_ttl_seconds,
            serialize_session(user, expires_at),
        )
        return user, token, refresh_token, expires_at

    async def refresh_access_token(
        self, refresh_token: str
    ) -> tuple[User, str, str, datetime]:
        token_hash = hash_token(refresh_token)
        stmt = select(RefreshToken).where(RefreshToken.token_hash == token_hash)
        result = await self._session.execute(stmt)
        stored_token = result.scalar_one_or_none()
        if stored_token is None:
            raise PlatformError("Refresh token is invalid", status_code=401)

        now = datetime.now(UTC)
        if stored_token.revoked_at is not None or stored_token.expires_at < now:
            stored_token.revoked_at = stored_token.revoked_at or now
            await self._session.commit()
            raise PlatformError("Refresh token expired", status_code=401)

        user = await self._session.get(User, stored_token.user_id)
        if user is None or not user.is_active:
            raise PlatformError("Account is not active", status_code=403)

        stored_token.revoked_at = now
        new_refresh_token, _ = await self._create_refresh_token(user, commit=False)

        token, expires_at = create_access_token(user, self._settings)
        await self._cache.setex(
            f"session:{token}",
            self._settings.session_ttl_seconds,
            serialize_session(user, expires_at),
        )

        await self._session.commit()
        await self._session.refresh(user)

        return user, token, new_refresh_token, expires_at
        return user, token, expires_at, refresh_token, refresh_expires

    async def refresh_access_token(
        self,
        refresh_token: str,
        *,
        device_fingerprint: str | None = None,
        ip_address: str | None = None,
        user_agent: str | None = None,
    ) -> tuple[User, str, datetime, str, datetime]:
        token_hash = hash_token(refresh_token)
        stmt = select(RefreshToken).where(RefreshToken.token_hash == token_hash)
        result = await self._session.execute(stmt)
        record = result.scalar_one_or_none()
        if record is None or record.revoked_at is not None:
            raise PlatformError("Invalid refresh token", status_code=401)

        if record.expires_at <= datetime.now(UTC):
            raise PlatformError("Refresh token expired", status_code=401)

        user = await self._session.get(User, record.user_id)
        if user is None or not user.is_active:
            raise PlatformError("User not found", status_code=401)

        access_token, access_expires = create_access_token(user, self._settings)
        new_refresh_token, new_refresh_expires = create_refresh_token(self._settings)

        record.token_hash = hash_token(new_refresh_token)
        record.expires_at = new_refresh_expires
        record.rotated_at = datetime.now(UTC)
        if device_fingerprint:
            record.device_fingerprint = device_fingerprint
        if ip_address:
            record.ip_address = ip_address
        if user_agent:
            record.user_agent = user_agent

        await self._session.commit()
        await self._session.refresh(user)

        await self._cache.setex(
            f"session:{access_token}",
            self._settings.session_ttl_seconds,
            serialize_session(user, access_expires),
        )

        return user, access_token, access_expires, new_refresh_token, new_refresh_expires

    async def issue_api_key(
        self, user_id: UUID, payload: schemas.APIKeyIssueRequest
    ) -> tuple[APIKey, str]:
        user = await self._session.get(User, user_id)
        if user is None:
            raise PlatformError("User not found", status_code=404)

        prefix, secret = generate_api_key_secret()
        hashed_secret = hash_api_key_secret(secret)
        expires_at: datetime | None = None
        if payload.expires_in_days is not None:
            expires_at = datetime.now(UTC) + timedelta(days=payload.expires_in_days)

        api_key = APIKey(
            user_id=user.id,
            name=payload.name,
            prefix=prefix,
            hashed_secret=hashed_secret,
            expires_at=expires_at,
            is_active=True,
        )

        self._session.add(api_key)
        await self._session.commit()
        await self._session.refresh(api_key)
        return api_key, secret

    async def rotate_api_key(
        self,
        api_key_id: UUID,
        *,
        actor_id: UUID,
        expires_in_days: int | None = None,
    ) -> tuple[APIKey, str]:
        api_key = await self._session.get(APIKey, api_key_id)
        if api_key is None or not api_key.is_active:
            raise PlatformError("API key not found", status_code=404)

        if api_key.user_id != actor_id:
            raise PlatformError("Cannot rotate key for another user", status_code=403)

        prefix, secret = generate_api_key_secret()
        api_key.prefix = prefix
        api_key.hashed_secret = hash_api_key_secret(secret)
        api_key.rotated_at = datetime.now(UTC)
        if expires_in_days is not None:
            api_key.expires_at = datetime.now(UTC) + timedelta(days=expires_in_days)

        await self._session.commit()
        await self._session.refresh(api_key)
        return api_key, secret

    async def revoke_api_key(self, api_key_id: UUID, *, actor_id: UUID) -> APIKey:
        api_key = await self._session.get(APIKey, api_key_id)
        if api_key is None:
            raise PlatformError("API key not found", status_code=404)

        if api_key.user_id != actor_id:
            raise PlatformError("Cannot revoke key for another user", status_code=403)

        api_key.is_active = False
        api_key.revoked_at = datetime.now(UTC)
        await self._session.commit()
        await self._session.refresh(api_key)
        return api_key

    async def link_identity_provider(
        self,
        user: User,
        *,
        provider_slug: str,
        provider_name: str,
        provider_type: IdentityProviderType,
        issuer: str,
        subject: str,
        email: str | None,
        full_name: str | None,
        attributes: dict[str, Any] | None = None,
        metadata: dict[str, Any] | None = None,
    ) -> UserIdentity:
        stmt = select(IdentityProvider).where(IdentityProvider.slug == provider_slug)
        result = await self._session.execute(stmt)
        provider = result.scalar_one_or_none()
        if provider is None:
            provider = IdentityProvider(
                name=provider_name,
                slug=provider_slug,
                provider_type=provider_type,
                issuer=issuer,
                metadata_url=metadata.get("metadata_url") if metadata else None,
                jwks_url=metadata.get("jwks_url") if metadata else None,
                sso_url=metadata.get("sso_url") if metadata else None,
                acs_url=metadata.get("acs_url") if metadata else None,
                settings=metadata or {},
            )
            self._session.add(provider)
            await self._session.flush()

        stmt = select(UserIdentity).where(
            UserIdentity.provider_id == provider.id,
            UserIdentity.subject == subject,
        )
        result = await self._session.execute(stmt)
        identity = result.scalar_one_or_none()
        if identity is None:
            identity = UserIdentity(
                user_id=user.id,
                provider_id=provider.id,
                subject=subject,
                email=email,
                full_name=full_name,
                attributes=attributes or {},
                last_login_at=datetime.now(UTC),
            )
            self._session.add(identity)
        else:
            identity.user_id = user.id
            identity.email = email
            identity.full_name = full_name
            identity.attributes = attributes or {}
            identity.last_login_at = datetime.now(UTC)

        await self._session.commit()
        await self._session.refresh(identity)
        return identity

    async def create_kitchen(self, payload: schemas.KitchenCreateRequest) -> Kitchen:
        host = await self._session.get(User, payload.host_id)
        if host is None:
            raise PlatformError("Host not found", status_code=404)
        if host.role not in (
            UserRole.HOST,
            UserRole.ADMIN,
            UserRole.KITCHEN_MANAGER,
            UserRole.OPERATOR_ADMIN,
        ):
            raise PlatformError("Host account required to create kitchen", status_code=403)

        kitchen = Kitchen(
            name=payload.name,
            description=payload.description,
            host_id=payload.host_id,
            city=payload.city,
            state=payload.state,
            hourly_rate=payload.hourly_rate,
            trust_score=payload.trust_score,
            moderation_status=payload.moderation_status or "pending",
            certification_status=payload.certification_status or "pending_review",
            published=payload.published,
        )
        self._session.add(kitchen)
        await self._session.commit()
        await self._session.refresh(kitchen)
        logger.info("Created kitchen", extra={"kitchen_id": str(kitchen.id)})
        return kitchen

    async def update_kitchen(self, kitchen_id: UUID, payload: schemas.KitchenUpdateRequest) -> Kitchen:
        kitchen = await self._session.get(Kitchen, kitchen_id)
        if kitchen is None:
            raise PlatformError("Kitchen not found", status_code=404)

        update_data = payload.model_dump(exclude_unset=True)
        for key, value in update_data.items():
            setattr(kitchen, key, value)

        await self._session.commit()
        await self._session.refresh(kitchen)
        logger.info("Updated kitchen", extra={"kitchen_id": str(kitchen.id)})
        return kitchen

    async def create_booking(self, payload: schemas.BookingCreateRequest) -> Booking:
        if payload.start_time >= payload.end_time:
            raise PlatformError("Booking end time must be after start time")

        kitchen = await self._session.get(Kitchen, payload.kitchen_id)
        if kitchen is None:
            raise PlatformError("Kitchen not found", status_code=404)

        host = await self._session.get(User, payload.host_id)
        customer = await self._session.get(User, payload.customer_id)
        if host is None or customer is None:
            raise PlatformError("Host or customer not found", status_code=404)

        booking = Booking(
            host_id=payload.host_id,
            customer_id=payload.customer_id,
            kitchen_id=payload.kitchen_id,
            start_time=payload.start_time,
            end_time=payload.end_time,
            status=payload.status,
            total_amount=payload.total_amount,
            platform_fee=payload.platform_fee,
            host_payout_amount=payload.host_payout_amount,
            payment_method=payload.payment_method,
            source=payload.source,
        )
        self._session.add(booking)
        await self._session.commit()
        await self._session.refresh(booking)
        logger.info("Created booking", extra={"booking_id": str(booking.id)})
        return booking

    async def update_booking_status(
        self, booking_id: UUID, payload: schemas.BookingStatusUpdateRequest
    ) -> Booking:
        booking = await self._session.get(Booking, booking_id)
        if booking is None:
            raise PlatformError("Booking not found", status_code=404)

        booking.status = payload.status
        booking.cancellation_reason = payload.cancellation_reason
        await self._session.commit()
        await self._session.refresh(booking)
        logger.info(
            "Updated booking status",
            extra={"booking_id": str(booking.id), "status": booking.status.value},
        )
        return booking

    async def create_payment_intent(
        self, payload: schemas.PaymentIntentCreateRequest
    ) -> str:
        if not self._settings.stripe_api_key:
            raise PlatformError("Stripe API key not configured", status_code=500)

        booking = await self._session.get(Booking, payload.booking_id)
        if booking is None:
            raise PlatformError("Booking not found", status_code=404)

        stripe.api_key = self._settings.stripe_api_key
        try:
            intent = await asyncio.to_thread(
                stripe.PaymentIntent.create,
                amount=payload.amount,
                currency=payload.currency,
                metadata={"booking_id": str(payload.booking_id)},
                automatic_payment_methods={"enabled": True},
            )
        except stripe.error.StripeError as exc:  # type: ignore[attr-defined]
            logger.exception(
                "Failed to create Stripe payment intent",
                extra={"booking_id": str(payload.booking_id)},
            )
            raise PlatformError("Unable to create payment intent", status_code=502) from exc

        client_secret = getattr(intent, "client_secret", None)
        if client_secret is None and isinstance(intent, dict):
            client_secret = intent.get("client_secret")

        if not client_secret:
            raise PlatformError("Payment intent missing client secret", status_code=502)

        intent_id = getattr(intent, "id", None)
        if intent_id is None and isinstance(intent, dict):
            intent_id = intent.get("id")

        if not intent_id:
            raise PlatformError("Payment intent missing identifier", status_code=502)

        booking.stripe_payment_intent_id = intent_id
        await self._session.commit()
        await self._session.refresh(booking)

        logger.info(
            "Created payment intent",
            extra={
                "booking_id": str(payload.booking_id),
                "payment_intent_id": intent_id,
            },
        )
        return client_secret

    async def create_review(self, payload: schemas.ReviewCreateRequest) -> Review:
        booking = await self._session.get(Booking, payload.booking_id)
        if booking is None:
            raise PlatformError("Booking not found", status_code=404)
        if booking.customer_id != payload.customer_id:
            raise PlatformError("Customer mismatch for booking", status_code=403)

        review = Review(
            booking_id=payload.booking_id,
            kitchen_id=payload.kitchen_id,
            host_id=payload.host_id,
            customer_id=payload.customer_id,
            rating=payload.rating,
            comment=payload.comment,
            equipment_rating=payload.equipment_rating or 0,
            cleanliness_rating=payload.cleanliness_rating or 0,
            communication_rating=payload.communication_rating or 0,
            value_rating=payload.value_rating or 0,
        )
        self._session.add(review)
        await self._session.commit()
        await self._session.refresh(review)
        logger.info("Created review", extra={"review_id": str(review.id)})
        return review

    async def list_reviews_for_kitchen(self, kitchen_id: UUID) -> list[Review]:
        stmt = (
            select(Review)
            .where(Review.kitchen_id == kitchen_id)
            .order_by(Review.created_at.desc())
        )
        result = await self._session.execute(stmt)
        reviews = list(result.scalars().all())
        logger.debug(
            "Fetched reviews",
            extra={"kitchen_id": str(kitchen_id), "count": len(reviews)},
        )
        return reviews

    async def create_compliance_document(
        self, payload: schemas.ComplianceDocumentCreateRequest
    ) -> ComplianceDocument:
        kitchen = await self._session.get(Kitchen, payload.kitchen_id)
        if kitchen is None:
            raise PlatformError("Kitchen not found", status_code=404)

        document = ComplianceDocument(
            kitchen_id=payload.kitchen_id,
            uploader_id=payload.uploader_id,
            document_type=payload.document_type,
            document_url=payload.document_url,
            verification_status=payload.verification_status,
            notes=payload.notes,
        )
        self._session.add(document)
        await self._session.commit()
        await self._session.refresh(document)
        logger.info(
            "Created compliance document",
            extra={"document_id": str(document.id), "kitchen_id": str(payload.kitchen_id)},
        )
        return document

<<<<<<< HEAD
    async def create_document_upload(
        self, payload: schemas.DocumentUploadCreateRequest
    ) -> DocumentUpload:
        business = await self._get_business_profile(payload.business_id)

        upload = DocumentUpload(
            business_id=payload.business_id,
            uploader_id=payload.uploader_id,
            document_type=payload.document_type,
            filename=payload.filename,
            content_type=payload.content_type,
            storage_bucket=payload.storage_bucket,
            storage_key=payload.storage_key,
            status=payload.status or DocumentUploadStatus.PROCESSING,
            ocr_status=payload.ocr_status or DocumentOCRStatus.PENDING,
            notes=payload.notes,
            ocr_metadata=payload.metadata or {},
        )
        self._session.add(upload)
        await self._session.commit()
        await self._session.refresh(upload)

        logger.info(
            "Stored onboarding document",
            extra={
                "business_id": str(business.id),
                "document_id": str(upload.id),
                "document_type": payload.document_type,
            },
        )

        # Simulate asynchronous OCR trigger by caching a job token when Redis is available.
        job_key = f"ocr:document:{upload.id}"
        try:
            await self._cache.setex(job_key, 900, "pending")
        except Exception:  # pragma: no cover - cache failures should not break flow
            logger.debug("Unable to enqueue OCR job", extra={"document_id": str(upload.id)})

        return upload

    async def get_permit(self, permit_id: UUID) -> Permit:
        permit = await self._session.get(Permit, permit_id)
        if permit is None:
            raise PlatformError("Permit not found", status_code=404)
        return permit

    async def get_business_readiness(
        self, business_id: UUID
    ) -> schemas.BusinessReadinessResponse:
        business = await self._get_business_profile(business_id)
        readiness = await self._evaluate_business_readiness(business)
        await self._session.commit()
        return readiness

    async def create_checkout_payment(
        self, payload: schemas.CheckoutPaymentCreateRequest
    ) -> CheckoutPayment:
        if payload.action == "refund":
            if payload.existing_payment_id is None:
                raise PlatformError("Payment to refund is required", status_code=400)
            payment = await self._session.get(CheckoutPayment, payload.existing_payment_id)
            if payment is None:
                raise PlatformError("Checkout payment not found", status_code=404)
            if payment.status not in {
                CheckoutPaymentStatus.SUCCEEDED,
                CheckoutPaymentStatus.REQUIRES_ACTION,
            }:
                raise PlatformError(
                    "Only settled payments can be refunded", status_code=409
                )

            payment.status = CheckoutPaymentStatus.REFUND_REQUESTED
            payment.refund_reason = payload.refund_reason
            payment.refund_requested_at = datetime.now(UTC)
            await self._session.commit()
            await self._session.refresh(payment)
            logger.info(
                "Refund requested",
                extra={"payment_id": str(payment.id), "reason": payload.refund_reason},
            )
            return payment

        if not payload.line_items:
            raise PlatformError("At least one line item is required", status_code=400)

        total_minor_units = sum(item.amount * item.quantity for item in payload.line_items)
        if total_minor_units <= 0:
            raise PlatformError("Checkout total must be greater than zero", status_code=400)

        total_amount = (
            Decimal(total_minor_units) / Decimal(100)
        ).quantize(Decimal("0.01"), rounding=ROUND_HALF_UP)

        business: BusinessProfile | None = None
        if payload.business_id is not None:
            business = await self._get_business_profile(payload.business_id)
            if payload.requirements_gate:
                readiness = await self.get_business_readiness(payload.business_id)
                if readiness.readiness_score < payload.minimum_readiness_score:
                    raise PlatformError(
                        "Business readiness requirements not satisfied", status_code=412
                    )
                await self._session.refresh(business)

        provider_reference = None
        payment_provider = "offline"
        if self._settings.stripe_api_key:
            payment_provider = "stripe"
            provider_reference = f"chk_{uuid4().hex}"
        else:
            provider_reference = f"manual_{uuid4().hex}"

        receipt_url = None
        if self._settings.app_base_url:
            base_url = str(self._settings.app_base_url).rstrip("/")
            receipt_url = f"{base_url}/receipts/{provider_reference}"

        payment = CheckoutPayment(
            business_id=payload.business_id,
            booking_id=payload.booking_id,
            status=CheckoutPaymentStatus.PENDING,
            currency=payload.currency,
            total_amount=total_amount,
            line_items=[item.model_dump() for item in payload.line_items],
            payment_provider=payment_provider,
            provider_reference=provider_reference,
            metadata=payload.metadata or {},
            receipt_url=receipt_url,
        )
        self._session.add(payment)
        await self._session.commit()
        await self._session.refresh(payment)

        logger.info(
            "Created checkout payment",
            extra={
                "payment_id": str(payment.id),
                "business_id": str(payload.business_id) if payload.business_id else None,
                "amount": float(total_amount),
                "business_stage": business.readiness_stage if business else None,
            },
        )

        return payment
*** End Patch
=======
    async def create_api_key(
        self, user_id: UUID, payload: schemas.APIKeyCreateRequest
    ) -> tuple[APIKey, str]:
        user = await self._session.get(User, user_id)
        if user is None:
            raise PlatformError("User not found", status_code=404)

        raw_key, prefix, hashed = generate_api_key()
        api_key = APIKey(
            user_id=user_id,
            name=payload.name,
            key_prefix=prefix,
            hashed_key=hashed,
            expires_at=payload.expires_at,
            is_active=True,
        )
        self._session.add(api_key)

        try:
            await self._session.commit()
        except IntegrityError as exc:
            await self._session.rollback()
            logger.exception(
                "Failed to create API key", extra={"user_id": str(user_id)}
            )
            raise PlatformError("Unable to issue API key", status_code=500) from exc

        await self._session.refresh(api_key)
        return api_key, raw_key

    async def rotate_api_key(self, user_id: UUID, key_id: UUID) -> tuple[APIKey, str]:
        api_key = await self._session.get(APIKey, key_id)
        if api_key is None or api_key.user_id != user_id:
            raise PlatformError("API key not found", status_code=404)

        if not api_key.is_active:
            raise PlatformError("API key is inactive", status_code=400)

        raw_key, prefix, hashed = generate_api_key()
        api_key.key_prefix = prefix
        api_key.hashed_key = hashed
        api_key.rotated_at = datetime.now(UTC)

        await self._session.commit()
        await self._session.refresh(api_key)
        return api_key, raw_key

    async def upsert_identity_link(
        self, user_id: UUID, provider_slug: str, profile: IdentityProfile
    ) -> UserIdentity:
        provider_stmt = select(IdentityProvider).where(
            func.lower(IdentityProvider.slug) == provider_slug.lower()
        )
        provider_result = await self._session.execute(provider_stmt)
        provider = provider_result.scalar_one_or_none()
        if provider is None or not provider.is_active:
            raise PlatformError("Identity provider not found", status_code=404)

        stmt = select(UserIdentity).where(
            UserIdentity.user_id == user_id,
            UserIdentity.provider_id == provider.id,
        )
        result = await self._session.execute(stmt)
        identity = result.scalar_one_or_none()
        now = datetime.now(UTC)
        if identity is None:
            identity = UserIdentity(
                user_id=user_id,
                provider_id=provider.id,
                subject=profile.subject,
                email=profile.email,
                raw_attributes=profile.claims,
                last_sign_in_at=now,
            )
            self._session.add(identity)
        else:
            identity.subject = profile.subject
            identity.email = profile.email
            identity.raw_attributes = profile.claims
            identity.last_sign_in_at = now

        await self._session.commit()
        await self._session.refresh(identity)
        return identity

    async def _create_refresh_token(
        self, user: User, *, commit: bool = True
    ) -> tuple[str, RefreshToken]:
        raw = generate_refresh_token()
        refresh = RefreshToken(
            user_id=user.id,
            token_hash=hash_token(raw),
            expires_at=datetime.now(UTC)
            + timedelta(days=self._settings.refresh_token_ttl_days),
        )
        self._session.add(refresh)
        if commit:
            await self._session.commit()
            await self._session.refresh(refresh)
        else:
            await self._session.flush()
        return raw, refresh

    def _default_rbac_roles(self, role: UserRole) -> list[str]:
        if role is UserRole.ADMIN:
            return ["operator_admin", "support_analyst", "city_reviewer"]
        if role is UserRole.HOST:
            return ["kitchen_manager"]
        return ["food_business_admin"]
>>>>>>> e3df2a6b
<|MERGE_RESOLUTION|>--- conflicted
+++ resolved
@@ -4,15 +4,12 @@
 
 import asyncio
 import logging
-<<<<<<< HEAD
 from datetime import UTC, datetime
 from decimal import Decimal, ROUND_HALF_UP
 from uuid import UUID, uuid4
-=======
 from datetime import UTC, datetime, timedelta
 from typing import Any
 from uuid import UUID
->>>>>>> e3df2a6b
 
 import stripe
 from sqlalchemy import Select, func, select
@@ -22,7 +19,6 @@
 from prep.auth.providers import IdentityProfile
 from prep.cache import RedisProtocol
 from prep.models.orm import (
-<<<<<<< HEAD
     Booking,
     BusinessProfile,
     BusinessReadinessSnapshot,
@@ -37,7 +33,6 @@
     PermitStatus,
     Review,
     User,
-=======
     APIKey,
     Booking,
     ComplianceDocument,
@@ -48,7 +43,6 @@
     Review,
     User,
     UserIdentity,
->>>>>>> e3df2a6b
     UserRole,
 )
 from prep.platform import schemas
@@ -710,7 +704,6 @@
         )
         return document
 
-<<<<<<< HEAD
     async def create_document_upload(
         self, payload: schemas.DocumentUploadCreateRequest
     ) -> DocumentUpload:
@@ -856,7 +849,6 @@
 
         return payment
 *** End Patch
-=======
     async def create_api_key(
         self, user_id: UUID, payload: schemas.APIKeyCreateRequest
     ) -> tuple[APIKey, str]:
@@ -965,5 +957,4 @@
             return ["operator_admin", "support_analyst", "city_reviewer"]
         if role is UserRole.HOST:
             return ["kitchen_manager"]
-        return ["food_business_admin"]
->>>>>>> e3df2a6b
+        return ["food_business_admin"]