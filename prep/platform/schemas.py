"""Pydantic schemas powering the core platform API."""

from __future__ import annotations

from datetime import datetime
from uuid import UUID

from pydantic import AnyUrl, BaseModel, ConfigDict, EmailStr, Field
from pydantic import BaseModel, ConfigDict, EmailStr, Field, field_validator

from prep.models.orm import (
    APIKey,
    Booking,
    BookingStatus,
    ComplianceDocument,
    ComplianceDocumentStatus,
    Kitchen,
    Review,
    SubleaseContractStatus,
    User,
    UserRole,
)


class _ORMBaseModel(BaseModel):
    model_config = ConfigDict(from_attributes=True)


class UserRegistrationRequest(BaseModel):
    email: EmailStr
    full_name: str = Field(min_length=1, max_length=255)
    password: str = Field(min_length=8, max_length=128)
    role: UserRole = UserRole.CUSTOMER


class UserLoginRequest(BaseModel):
    email: EmailStr
    password: str = Field(min_length=8, max_length=128)


class UserResponse(_ORMBaseModel):
    id: UUID
    email: EmailStr
    full_name: str
    role: UserRole
    is_active: bool
    created_at: datetime
    rbac_roles: list[str] = Field(default_factory=list)


class AuthTokenResponse(BaseModel):
    access_token: str
    token_type: str = "bearer"
    expires_at: datetime
    refresh_token: str | None = None


class TokenPairResponse(AuthTokenResponse):
    refresh_token: str
    refresh_expires_at: datetime


class AuthenticatedUserResponse(TokenPairResponse):
    user: UserResponse


<<<<<<< HEAD
class TokenPairResponse(AuthTokenResponse):
    refresh_token: str


class RefreshTokenRequest(BaseModel):
    refresh_token: str = Field(min_length=16)
=======
class RefreshTokenRequest(BaseModel):
    refresh_token: str = Field(min_length=1)
    device_fingerprint: str | None = Field(default=None, max_length=255)
    ip_address: str | None = Field(default=None, max_length=64)
    user_agent: str | None = Field(default=None, max_length=255)


class APIKeyIssueRequest(BaseModel):
    name: str = Field(min_length=1, max_length=255)
    expires_in_days: int | None = Field(default=None, ge=1, le=365)


class APIKeyRotateRequest(BaseModel):
    expires_in_days: int | None = Field(default=None, ge=1, le=365)


class APIKeyResponse(_ORMBaseModel):
    id: UUID
    name: str
    prefix: str
    is_active: bool
    created_at: datetime
    expires_at: datetime | None
    last_used_at: datetime | None
    rotated_at: datetime | None
    revoked_at: datetime | None


class APIKeyIssueResponse(APIKeyResponse):
    secret: str


def serialize_api_key(api_key: APIKey) -> APIKeyResponse:
    return APIKeyResponse.model_validate(api_key)


def serialize_api_key_issue(api_key: APIKey, secret: str) -> APIKeyIssueResponse:
    payload = serialize_api_key(api_key).model_dump()
    payload["secret"] = secret
    return APIKeyIssueResponse(**payload)
>>>>>>> 12bff490


class KitchenCreateRequest(BaseModel):
    name: str = Field(min_length=1, max_length=255)
    description: str | None = None
    host_id: UUID
    city: str | None = Field(default=None, max_length=120)
    state: str | None = Field(default=None, max_length=60)
    hourly_rate: float = Field(ge=0)
    trust_score: float | None = Field(default=None, ge=0, le=5)
    moderation_status: str | None = None
    certification_status: str | None = None
    published: bool = False


class KitchenUpdateRequest(BaseModel):
    name: str | None = Field(default=None, max_length=255)
    description: str | None = None
    city: str | None = Field(default=None, max_length=120)
    state: str | None = Field(default=None, max_length=60)
    hourly_rate: float | None = Field(default=None, ge=0)
    trust_score: float | None = Field(default=None, ge=0, le=5)
    moderation_status: str | None = None
    certification_status: str | None = None
    published: bool | None = None


class KitchenResponse(_ORMBaseModel):
    id: UUID
    name: str
    description: str | None
    host_id: UUID
    city: str | None
    state: str | None
    hourly_rate: float
    trust_score: float | None
    moderation_status: str
    certification_status: str
    published: bool
    created_at: datetime


class BookingCreateRequest(BaseModel):
    host_id: UUID
    customer_id: UUID
    kitchen_id: UUID
    start_time: datetime
    end_time: datetime
    status: BookingStatus = BookingStatus.PENDING
    total_amount: float = Field(ge=0)
    platform_fee: float = Field(default=0, ge=0)
    host_payout_amount: float = Field(default=0, ge=0)
    payment_method: str = Field(default="card", max_length=50)
    source: str | None = Field(default=None, max_length=120)


class BookingStatusUpdateRequest(BaseModel):
    status: BookingStatus
    cancellation_reason: str | None = Field(default=None, max_length=120)


class BookingResponse(_ORMBaseModel):
    id: UUID
    host_id: UUID
    customer_id: UUID
    kitchen_id: UUID
    status: BookingStatus
    start_time: datetime
    end_time: datetime
    total_amount: float
    platform_fee: float
    host_payout_amount: float
    payment_method: str
    source: str | None
    cancellation_reason: str | None
    created_at: datetime


class ReviewCreateRequest(BaseModel):
    booking_id: UUID
    kitchen_id: UUID
    host_id: UUID
    customer_id: UUID
    rating: float = Field(ge=1, le=5)
    comment: str | None = Field(default=None, max_length=2000)
    equipment_rating: float | None = Field(default=None, ge=0, le=5)
    cleanliness_rating: float | None = Field(default=None, ge=0, le=5)
    communication_rating: float | None = Field(default=None, ge=0, le=5)
    value_rating: float | None = Field(default=None, ge=0, le=5)


class ReviewResponse(_ORMBaseModel):
    id: UUID
    booking_id: UUID
    kitchen_id: UUID
    host_id: UUID
    customer_id: UUID
    rating: float
    comment: str | None
    created_at: datetime


class ComplianceDocumentCreateRequest(BaseModel):
    kitchen_id: UUID
    uploader_id: UUID | None = None
    document_type: str = Field(min_length=1, max_length=120)
    document_url: str = Field(min_length=1, max_length=512)
    verification_status: ComplianceDocumentStatus = ComplianceDocumentStatus.PENDING
    notes: str | None = Field(default=None, max_length=2000)


class ComplianceDocumentResponse(_ORMBaseModel):
    id: UUID
    kitchen_id: UUID
    uploader_id: UUID | None
    reviewer_id: UUID | None
    document_type: str
    document_url: str
    verification_status: ComplianceDocumentStatus
    submitted_at: datetime
    reviewed_at: datetime | None
    notes: str | None


class PaymentIntentCreateRequest(BaseModel):
    booking_id: UUID
    amount: int = Field(gt=0)
    currency: str = Field(min_length=3, max_length=3)

    @field_validator("currency")
    @classmethod
    def _validate_currency(cls, value: str) -> str:
        normalized = value.strip()
        if len(normalized) != 3 or not normalized.isalpha():
            raise ValueError("currency must be a 3-letter ISO code")
        return normalized.lower()


class PaymentIntentResponse(BaseModel):
    client_secret: str = Field(min_length=1)


class SubleaseContractSendRequest(BaseModel):
    booking_id: UUID
    signer_email: EmailStr
    signer_name: str | None = Field(default=None, max_length=255)
    return_url: AnyUrl | None = None


class SubleaseContractSendResponse(BaseModel):
    booking_id: UUID
    envelope_id: str = Field(min_length=1)
    sign_url: str = Field(min_length=1)


class SubleaseContractStatusResponse(BaseModel):
    booking_id: UUID
    envelope_id: str = Field(min_length=1)
    status: SubleaseContractStatus
    sign_url: str | None
    document_s3_bucket: str | None
    document_s3_key: str | None
    completed_at: datetime | None
    last_checked_at: datetime | None


def serialize_user(user: User) -> UserResponse:
    return UserResponse.model_validate(user)


class APIKeyCreateRequest(BaseModel):
    name: str = Field(min_length=1, max_length=120)
    expires_at: datetime | None = None


class APIKeyResponse(_ORMBaseModel):
    id: UUID
    name: str
    key_prefix: str
    is_active: bool
    expires_at: datetime | None
    last_used_at: datetime | None
    rotated_at: datetime | None
    created_at: datetime


class APIKeyWithSecretResponse(APIKeyResponse):
    secret: str


def serialize_api_key(api_key: APIKey) -> APIKeyResponse:
    return APIKeyResponse.model_validate(api_key)


def serialize_kitchen(kitchen: Kitchen) -> KitchenResponse:
    return KitchenResponse.model_validate(kitchen)


def serialize_booking(booking: Booking) -> BookingResponse:
    return BookingResponse.model_validate(booking)


def serialize_review(review: Review) -> ReviewResponse:
    return ReviewResponse.model_validate(review)


def serialize_compliance_document(document: ComplianceDocument) -> ComplianceDocumentResponse:
    return ComplianceDocumentResponse.model_validate(document)<|MERGE_RESOLUTION|>--- conflicted
+++ resolved
@@ -64,14 +64,12 @@
     user: UserResponse
 
 
-<<<<<<< HEAD
 class TokenPairResponse(AuthTokenResponse):
     refresh_token: str
 
 
 class RefreshTokenRequest(BaseModel):
     refresh_token: str = Field(min_length=16)
-=======
 class RefreshTokenRequest(BaseModel):
     refresh_token: str = Field(min_length=1)
     device_fingerprint: str | None = Field(default=None, max_length=255)
@@ -112,7 +110,6 @@
     payload = serialize_api_key(api_key).model_dump()
     payload["secret"] = secret
     return APIKeyIssueResponse(**payload)
->>>>>>> 12bff490
 
 
 class KitchenCreateRequest(BaseModel):
