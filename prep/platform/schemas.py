--- conflicted
+++ resolved
@@ -13,7 +13,6 @@
     APIKey,
     Booking,
     BookingStatus,
-<<<<<<< HEAD
     BusinessPermit,
     ComplianceDocument,
     ComplianceDocumentStatus,
@@ -21,7 +20,6 @@
     DocumentUpload,
     Kitchen,
     PaymentStatus,
-=======
     BusinessProfile,
     CheckoutPayment,
     CheckoutPaymentStatus,
@@ -32,7 +30,6 @@
     DocumentUploadStatus,
     Kitchen,
     Permit,
->>>>>>> b325b363
     PermitStatus,
     Review,
     SubleaseContractStatus,
@@ -296,7 +293,6 @@
     notes: str | None
 
 
-<<<<<<< HEAD
 class DocumentUploadRequest(BaseModel):
     business_id: UUID
     uploader_id: UUID | None = None
@@ -307,7 +303,6 @@
     storage_bucket: str | None = Field(default=None, max_length=255)
     trigger_ocr: bool = True
     requirement_key: str | None = Field(default=None, max_length=120)
-=======
 class DocumentUploadCreateRequest(BaseModel):
     business_id: UUID
     uploader_id: UUID | None = None
@@ -320,14 +315,12 @@
     ocr_status: DocumentOCRStatus | None = None
     notes: str | None = Field(default=None, max_length=2000)
     metadata: dict[str, Any] | None = None
->>>>>>> b325b363
 
 
 class DocumentUploadResponse(_ORMBaseModel):
     id: UUID
     business_id: UUID
     uploader_id: UUID | None
-<<<<<<< HEAD
     permit_id: UUID | None
     file_name: str
     file_url: AnyUrl
@@ -338,7 +331,6 @@
     ocr_confidence: float | None
     ocr_text: str | None
     external_reference: str | None
-=======
     document_type: str
     filename: str
     content_type: str | None
@@ -349,7 +341,6 @@
     ocr_text: str | None
     ocr_metadata: dict[str, Any] | None
     notes: str | None
->>>>>>> b325b363
     created_at: datetime
     updated_at: datetime
 
@@ -357,7 +348,6 @@
 class PermitResponse(_ORMBaseModel):
     id: UUID
     business_id: UUID
-<<<<<<< HEAD
     permit_number: str
     permit_type: str
     jurisdiction: str | None
@@ -372,7 +362,6 @@
 class ReadinessRequirement(BaseModel):
     name: str
     description: str | None = None
-=======
     name: str
     permit_type: str
     permit_number: str | None
@@ -391,20 +380,17 @@
     slug: str
     title: str
     description: str
->>>>>>> b325b363
     status: str
     completed_at: datetime | None = None
 
 
 class BusinessReadinessResponse(BaseModel):
     business_id: UUID
-<<<<<<< HEAD
     readiness_score: float
     requirements: list[ReadinessRequirement]
     next_actions: list[str]
     permit_ids: list[UUID]
     last_updated: datetime
-=======
     business_name: str
     readiness_score: float = Field(ge=0.0, le=1.0)
     readiness_stage: str
@@ -412,12 +398,10 @@
     gating_requirements: list[str]
     outstanding_actions: list[str]
     last_evaluated_at: datetime
->>>>>>> b325b363
 
 
 class CheckoutLineItem(BaseModel):
     name: str = Field(min_length=1, max_length=255)
-<<<<<<< HEAD
     amount_cents: int = Field(gt=0)
     category: str | None = Field(default=None, max_length=120)
 
@@ -447,7 +431,6 @@
     client_secret: str | None = None
     receipt_url: AnyUrl | None = None
     refunded_amount_cents: int | None = None
-=======
     amount: int = Field(ge=0, description="Amount in the smallest currency unit")
     quantity: int = Field(default=1, ge=1)
     taxable: bool = False
@@ -492,7 +475,6 @@
     refunded_at: datetime | None
     created_at: datetime
     updated_at: datetime
->>>>>>> b325b363
 
 
 class PaymentIntentCreateRequest(BaseModel):
@@ -581,14 +563,12 @@
     return ComplianceDocumentResponse.model_validate(document)
 
 
-<<<<<<< HEAD
 def serialize_document_upload(document: DocumentUpload) -> DocumentUploadResponse:
     return DocumentUploadResponse.model_validate(document)
 
 
 def serialize_permit(permit: BusinessPermit) -> PermitResponse:
     return PermitResponse.model_validate(permit)
-=======
 def serialize_document_upload(upload: DocumentUpload) -> DocumentUploadResponse:
     return DocumentUploadResponse.model_validate(upload)
 
@@ -598,5 +578,4 @@
 
 
 def serialize_checkout_payment(payment: CheckoutPayment) -> CheckoutPaymentResponse:
-    return CheckoutPaymentResponse.model_validate(payment)
->>>>>>> b325b363
+    return CheckoutPaymentResponse.model_validate(payment)