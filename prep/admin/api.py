--- conflicted
+++ resolved
@@ -33,11 +33,8 @@
     UserStats,
     UserSummary,
 )
-<<<<<<< HEAD
 from prep.api.errors import http_error
-=======
 from prep.platform.schemas import CursorPageMeta
->>>>>>> abf4e83e
 from prep.database import get_db
 from prep.models.admin import AdminUser
 from prep.models.db import (
@@ -126,11 +123,9 @@
     )
 
 
-<<<<<<< HEAD
 async def _get_kitchen_or_404(
     request: Request, db: AsyncSession, kitchen_id: UUID
 ) -> Kitchen:
-=======
 def _parse_entity_cursor(
     request: Request,
     cursor: str | None,
@@ -155,7 +150,6 @@
 
 
 async def _get_kitchen_or_404(request: Request, db: AsyncSession, kitchen_id: UUID) -> Kitchen:
->>>>>>> abf4e83e
     """Fetch a kitchen with related host and certifications or raise 404."""
 
     result = await db.execute(
@@ -168,17 +162,14 @@
     )
     kitchen = result.unique().scalar_one_or_none()
     if kitchen is None:
-<<<<<<< HEAD
         raise http_error(
             request,
             status_code=status.HTTP_404_NOT_FOUND,
             code="admin.kitchen_not_found",
-=======
         raise http_exception(
             request,
             status_code=status.HTTP_404_NOT_FOUND,
             code="admin.kitchens.not_found",
->>>>>>> abf4e83e
             message="Kitchen not found",
         )
     return kitchen
@@ -187,15 +178,12 @@
 @router.get("/kitchens/pending", response_model=KitchenListResponse)
 async def get_pending_kitchens(
     *,
-<<<<<<< HEAD
     cursor: datetime | None = Query(default=None, description="Cursor from the previous page"),
-=======
     request: Request,
     cursor: str | None = Query(
         default=None,
         description="Cursor returned from a previous page",
     ),
->>>>>>> abf4e83e
     limit: int = Query(20, ge=1, le=100),
     search: str | None = Query(default=None, description="Search by kitchen or host name"),
     owner_email: str | None = Query(default=None),
@@ -226,12 +214,10 @@
         .options(joinedload(Kitchen.host))
         .join(User)
         .where(and_(*filters))
-<<<<<<< HEAD
         .order_by(Kitchen.submitted_at.desc())
     )
     if cursor is not None:
         query = query.where(Kitchen.submitted_at < cursor)
-=======
         .order_by(Kitchen.submitted_at.desc(), Kitchen.id.desc())
     )
 
@@ -250,7 +236,6 @@
             )
         )
 
->>>>>>> abf4e83e
     query = query.limit(limit + 1)
     result = await db.execute(query)
     fetched: Sequence[Kitchen] = result.scalars().unique().all()
@@ -262,13 +247,11 @@
         kitchens = kitchens[:limit]
 
     items = [_build_kitchen_summary(kitchen) for kitchen in kitchens]
-<<<<<<< HEAD
     pagination = PaginationMeta(
         limit=limit,
         cursor=cursor,
         next_cursor=next_cursor,
         total=total,
-=======
     next_cursor = None
     if items:
         tail = kitchens[-1]
@@ -279,7 +262,6 @@
         next_cursor=next_cursor,
         limit=limit,
         has_more=has_more,
->>>>>>> abf4e83e
     )
     return KitchenListResponse(items=items, pagination=pagination)
 
@@ -314,17 +296,14 @@
     kitchen = await _get_kitchen_or_404(request, db, kitchen_id)
 
     if kitchen.moderation_status != ModerationStatus.PENDING:
-<<<<<<< HEAD
         raise http_error(
             request,
             status_code=status.HTTP_400_BAD_REQUEST,
             code="admin.kitchen_already_moderated",
-=======
         raise http_exception(
             request,
             status_code=status.HTTP_400_BAD_REQUEST,
             code="admin.kitchens.already_moderated",
->>>>>>> abf4e83e
             message="Kitchen already moderated",
         )
 
@@ -411,15 +390,12 @@
 @router.get("/certifications/pending", response_model=CertificationListResponse)
 async def get_pending_certifications(
     *,
-<<<<<<< HEAD
     cursor: datetime | None = Query(default=None, description="Cursor from the previous page"),
-=======
     request: Request,
     cursor: str | None = Query(
         default=None,
         description="Cursor returned from a previous certification page",
     ),
->>>>>>> abf4e83e
     limit: int = Query(20, ge=1, le=100),
     document_type: str | None = Query(default=None),
     search: str | None = Query(default=None, description="Search by kitchen name"),
@@ -442,12 +418,10 @@
         .options(joinedload(CertificationDocument.kitchen))
         .join(Kitchen)
         .where(and_(*filters))
-<<<<<<< HEAD
         .order_by(CertificationDocument.submitted_at.asc())
     )
     if cursor is not None:
         query = query.where(CertificationDocument.submitted_at > cursor)
-=======
         .order_by(CertificationDocument.submitted_at.asc(), CertificationDocument.id.asc())
     )
 
@@ -469,7 +443,6 @@
             )
         )
 
->>>>>>> abf4e83e
     query = query.limit(limit + 1)
     result = await db.execute(query)
     fetched: Sequence[CertificationDocument] = result.scalars().unique().all()
@@ -481,13 +454,11 @@
         documents = documents[:limit]
 
     items = [_build_certification_summary(doc) for doc in documents]
-<<<<<<< HEAD
     pagination = PaginationMeta(
         limit=limit,
         cursor=cursor,
         next_cursor=next_cursor,
         total=total,
-=======
     next_cursor = None
     if items:
         tail = documents[-1]
@@ -498,7 +469,6 @@
         next_cursor=next_cursor,
         limit=limit,
         has_more=has_more,
->>>>>>> abf4e83e
     )
     return CertificationListResponse(items=items, pagination=pagination)
 
@@ -522,32 +492,26 @@
     )
     document = result.scalar_one_or_none()
     if document is None:
-<<<<<<< HEAD
         raise http_error(
             request,
             status_code=status.HTTP_404_NOT_FOUND,
             code="admin.certification_not_found",
-=======
         raise http_exception(
             request,
             status_code=status.HTTP_404_NOT_FOUND,
             code="admin.certifications.not_found",
->>>>>>> abf4e83e
             message="Certification not found",
         )
 
     if document.status != CertificationReviewStatus.PENDING:
-<<<<<<< HEAD
         raise http_error(
             request,
             status_code=status.HTTP_400_BAD_REQUEST,
             code="admin.certification_already_reviewed",
-=======
         raise http_exception(
             request,
             status_code=status.HTTP_400_BAD_REQUEST,
             code="admin.certifications.already_reviewed",
->>>>>>> abf4e83e
             message="Certification already reviewed",
         )
 
@@ -559,20 +523,17 @@
         message = "Certification approved"
     else:
         if not payload.rejection_reason:
-<<<<<<< HEAD
             raise http_error(
                 request,
                 status_code=status.HTTP_422_UNPROCESSABLE_ENTITY,
                 code="admin.certification_rejection_reason_missing",
                 message="Rejection reason is required when rejecting a certification",
-=======
             raise http_exception(
                 request,
                 status_code=status.HTTP_422_UNPROCESSABLE_ENTITY,
                 code="admin.certifications.rejection_reason_required",
                 message="Rejection reason is required when rejecting a certification",
                 target="rejection_reason",
->>>>>>> abf4e83e
             )
         document.status = CertificationReviewStatus.REJECTED
         document.rejection_reason = payload.rejection_reason
@@ -637,15 +598,12 @@
 @router.get("/users", response_model=UserListResponse)
 async def list_users(
     *,
-<<<<<<< HEAD
     cursor: datetime | None = Query(default=None, description="Cursor from the previous page"),
-=======
     request: Request,
     cursor: str | None = Query(
         default=None,
         description="Cursor returned from a previous user listing request",
     ),
->>>>>>> abf4e83e
     limit: int = Query(20, ge=1, le=100),
     role: UserRole | None = Query(default=None),
     include_suspended: bool = Query(False),
@@ -671,11 +629,9 @@
     query = select(User)
     if filters:
         query = query.where(and_(*filters))
-<<<<<<< HEAD
     query = query.order_by(User.created_at.desc())
     if cursor is not None:
         query = query.where(User.created_at < cursor)
-=======
     query = query.order_by(User.created_at.desc(), User.id.desc())
 
     parsed_cursor = _parse_entity_cursor(
@@ -693,7 +649,6 @@
             )
         )
 
->>>>>>> abf4e83e
     query = query.limit(limit + 1)
 
     result = await db.execute(query)
@@ -719,13 +674,11 @@
         )
         for user in users
     ]
-<<<<<<< HEAD
     pagination = PaginationMeta(
         limit=limit,
         cursor=cursor,
         next_cursor=next_cursor,
         total=total,
-=======
     next_cursor = None
     if users:
         tail = users[-1]
@@ -736,7 +689,6 @@
         next_cursor=next_cursor,
         limit=limit,
         has_more=has_more,
->>>>>>> abf4e83e
     )
     return UserListResponse(items=items, pagination=pagination)
 
@@ -756,32 +708,26 @@
     result = await db.execute(select(User).where(User.id == user_id))
     user = result.scalar_one_or_none()
     if user is None:
-<<<<<<< HEAD
         raise http_error(
             request,
             status_code=status.HTTP_404_NOT_FOUND,
             code="admin.user_not_found",
-=======
         raise http_exception(
             request,
             status_code=status.HTTP_404_NOT_FOUND,
             code="admin.users.not_found",
->>>>>>> abf4e83e
             message="User not found",
         )
 
     if user.role == UserRole.ADMIN and user.id == current_admin.id:
-<<<<<<< HEAD
         raise http_error(
             request,
             status_code=status.HTTP_400_BAD_REQUEST,
             code="admin.self_suspension_forbidden",
-=======
         raise http_exception(
             request,
             status_code=status.HTTP_400_BAD_REQUEST,
             code="admin.users.cannot_self_suspend",
->>>>>>> abf4e83e
             message="Administrators cannot suspend themselves",
         )
 
