--- conflicted
+++ resolved
@@ -1,4 +1,3 @@
-<<<<<<< HEAD
 """Admin dashboard and certification API utilities."""
 
 from __future__ import annotations
@@ -14,7 +13,6 @@
     get_certification_verification_api,
 )
 from .dashboard_db_api import router as database_dashboard_router
-=======
 """Admin dashboard API package exports."""
 
 from __future__ import annotations
@@ -39,7 +37,6 @@
     CertificationVerificationAPI = None  # type: ignore[assignment]
 else:
     certification_router = _certification_router
->>>>>>> 231773c0
 
 router = APIRouter()
 
