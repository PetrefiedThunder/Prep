<<<<<<< HEAD
"""Admin dashboard and certification API utilities."""

from __future__ import annotations

import os

from fastapi import APIRouter

from .analytics_api import get_analytics_service, router as analytics_router
from .api import router as legacy_dashboard_router
from .dashboard_db_api import router as database_dashboard_router

try:  # pragma: no cover - degraded environments without certification API
    from .certification_api import (
        CertificationVerificationAPI,
        certification_router as _certification_router,
        get_certification_verification_api,
    )
except SyntaxError as exc:  # pragma: no cover - legacy modules with syntax errors
    certification_router = APIRouter()

    def get_certification_verification_api() -> None:
        raise RuntimeError("Certification API module is unavailable") from exc

    CertificationVerificationAPI = None  # type: ignore[assignment]
else:
    certification_router = _certification_router

router = APIRouter()

if os.getenv("PREP_USE_DB_ADMIN_ROUTER") == "1":
    router.include_router(database_dashboard_router)
else:
    router.include_router(legacy_dashboard_router)

router.include_router(certification_router)
router.include_router(analytics_router)

__all__ = [
    "CertificationVerificationAPI",
    "certification_router",
    "database_dashboard_router",
    "get_analytics_service",
    "get_certification_verification_api",
    "legacy_dashboard_router",
    "router",
]
=======
"""Prep admin package exports."""

from __future__ import annotations

from fastapi import APIRouter

from .api import router as admin_router
from .analytics_api import router as analytics_router

router = APIRouter()
router.include_router(admin_router)
router.include_router(analytics_router)

__all__ = ["router"]
>>>>>>> 54d1c981
<|MERGE_RESOLUTION|>--- conflicted
+++ resolved
@@ -1,4 +1,3 @@
-<<<<<<< HEAD
 """Admin dashboard and certification API utilities."""
 
 from __future__ import annotations
@@ -46,7 +45,6 @@
     "legacy_dashboard_router",
     "router",
 ]
-=======
 """Prep admin package exports."""
 
 from __future__ import annotations
@@ -60,5 +58,4 @@
 router.include_router(admin_router)
 router.include_router(analytics_router)
 
-__all__ = ["router"]
->>>>>>> 54d1c981
+__all__ = ["router"]