"""FastAPI router exposing certification verification endpoints."""

from __future__ import annotations

from collections.abc import Iterable
from datetime import UTC, datetime
from uuid import UUID

from fastapi import APIRouter, Depends, HTTPException, Query
from pydantic import BaseModel, Field

from prep.admin.workflows import CertificationVerificationWorkflow
from prep.admin.workflows.certification_verification import CertificationNotFoundError
from prep.models.admin import AdminUser
from prep.models.certification_models import (
    CertificationDetail,
    CertificationDocument,
    CertificationDocumentStatus,
    CertificationVerificationRequest,
    PendingCertificationsResponse,
    PendingCertificationSummary,
    VerificationAction,
    VerificationResult,
)

certification_router = APIRouter(
    prefix="/api/v1/admin/certifications", tags=["admin", "certifications"]
)


class KitchenContext(BaseModel):
    """Lightweight context describing a kitchen and its host."""

    id: UUID
    name: str
    host_id: UUID
    host_name: str
    host_email: str
    certification_status: str = Field(default="pending")


SUNSET_KITCHEN_ID = UUID("11111111-1111-1111-1111-111111111111")
HARBORVIEW_KITCHEN_ID = UUID("22222222-2222-2222-2222-222222222222")
BROOKLYN_KITCHEN_ID = UUID("33333333-3333-3333-3333-333333333333")

SUNSET_HEALTH_CERT_ID = UUID("aaaa1111-0000-0000-0000-000000000001")
HARBORVIEW_FIRE_CERT_ID = UUID("aaaa1111-0000-0000-0000-000000000002")
BROOKLYN_INSURANCE_CERT_ID = UUID("aaaa1111-0000-0000-0000-000000000003")


class CertificationVerificationAPI:
    """Application service backing certification moderation workflows."""

    def __init__(
        self,
        *,
        certifications: dict[UUID, CertificationDocument] | None = None,
        workflow: CertificationVerificationWorkflow | None = None,
    ) -> None:
        self._kitchens: dict[UUID, KitchenContext] = self._seed_kitchens()
        self._certifications: dict[UUID, CertificationDocument] = certifications or {
            doc.id: doc for doc in self._seed_certifications()
        }
        self._workflow = workflow or CertificationVerificationWorkflow(
            self._certifications,
            kitchen_statuses={
                kitchen_id: ctx.certification_status for kitchen_id, ctx in self._kitchens.items()
            },
        )
        self._refresh_all_kitchen_statuses()

    def get_pending_certifications(
        self,
        *,
        kitchen_id: UUID | None = None,
        submitted_after: datetime | None = None,
        limit: int = 20,
        offset: int = 0,
    ) -> PendingCertificationsResponse:
        """Return a paginated list of certifications awaiting verification."""

        pending_statuses = {
            CertificationDocumentStatus.PENDING,
            CertificationDocumentStatus.RENEWAL_REQUESTED,
        }
        documents: list[CertificationDocument] = [
            document.model_copy(deep=True)
            for document in self._certifications.values()
            if document.status in pending_statuses
        ]

        if kitchen_id:
            documents = [doc for doc in documents if doc.kitchen_id == kitchen_id]
        if submitted_after:
            documents = [doc for doc in documents if doc.uploaded_at >= submitted_after]

        documents.sort(key=lambda doc: doc.uploaded_at, reverse=True)

        total_count = len(documents)
        page = documents[offset : offset + limit]
        now = datetime.now(UTC)
        summaries = [self._to_pending_summary(document, now) for document in page]

        return PendingCertificationsResponse(
            certifications=summaries,
            total_count=total_count,
            has_more=offset + len(page) < total_count,
        )

    def get_certification_detail(self, cert_id: UUID) -> CertificationDetail:
        """Return the full certification record for review."""

        try:
            document = self._certifications[cert_id]
        except KeyError as exc:
            raise CertificationNotFoundError(cert_id) from exc

        context = self._kitchens.get(document.kitchen_id)
        if context is None:  # pragma: no cover - defensive safety
            raise RuntimeError("Kitchen context unavailable")

        return CertificationDetail(
            certification=document.model_copy(deep=True),
            kitchen_id=context.id,
            kitchen_name=context.name,
            host_id=context.host_id,
            host_name=context.host_name,
            host_email=context.host_email,
            status_history=self._workflow.get_audit_events(cert_id),
            available_actions=self._available_actions(document.status),
        )

    async def verify_certification(
        self,
        cert_id: UUID,
        request: CertificationVerificationRequest,
        admin: AdminUser,
    ) -> VerificationResult:
        """Process a verification decision issued by an administrator."""

        try:
            result = await self._workflow.process_certification_verification(
                cert_id,
                admin.id,
                request,
            )
        except CertificationNotFoundError:
            raise

        self._sync_kitchen_status_for_cert(cert_id)
        return result

    def _sync_kitchen_status_for_cert(self, cert_id: UUID) -> None:
        document = self._certifications.get(cert_id)
        if not document:
            return
        status = self._workflow.get_kitchen_status(document.kitchen_id)
        context = self._kitchens.get(document.kitchen_id)
        if status and context:
            context.certification_status = status

    def _to_pending_summary(
        self, document: CertificationDocument, now: datetime
    ) -> PendingCertificationSummary:
        context = self._kitchens.get(document.kitchen_id)
        if context is None:  # pragma: no cover - defensive safety
            raise RuntimeError("Kitchen context unavailable")

        elapsed = now - document.uploaded_at
        days_pending = max(0, int(elapsed.total_seconds() // 86400))

        return PendingCertificationSummary(
            id=document.id,
            kitchen_name=context.name,
            kitchen_id=document.kitchen_id,
            host_name=context.host_name,
            document_type=document.document_type,
            uploaded_at=document.uploaded_at,
            days_pending=days_pending,
            file_preview_url=document.file_url,
        )

    def _refresh_all_kitchen_statuses(self) -> None:
        for kitchen_id in self._kitchens:
            status = self._workflow.update_kitchen_certification_status(kitchen_id)
            self._kitchens[kitchen_id].certification_status = status

    def _available_actions(self, status: CertificationDocumentStatus) -> list[VerificationAction]:
        if status is CertificationDocumentStatus.PENDING:
            return [
                VerificationAction.VERIFY,
                VerificationAction.REJECT,
                VerificationAction.REQUEST_RENEWAL,
            ]
        if status is CertificationDocumentStatus.RENEWAL_REQUESTED:
            return [VerificationAction.VERIFY, VerificationAction.REJECT]
        if status is CertificationDocumentStatus.VERIFIED:
            return [VerificationAction.REQUEST_RENEWAL]
        if status is CertificationDocumentStatus.REJECTED:
            return [VerificationAction.VERIFY]
        if status is CertificationDocumentStatus.EXPIRED:
            return [VerificationAction.VERIFY, VerificationAction.REQUEST_RENEWAL]
        return [VerificationAction.VERIFY]

    @staticmethod
    def _seed_kitchens() -> dict[UUID, KitchenContext]:
        """Return deterministic kitchens for use in local development."""

        return {
            SUNSET_KITCHEN_ID: KitchenContext(
                id=SUNSET_KITCHEN_ID,
                name="Sunset Loft Kitchen",
                host_id=UUID("88888888-8888-8888-8888-888888888881"),
                host_name="Ava Johnson",
                host_email="ava@example.com",
            ),
            HARBORVIEW_KITCHEN_ID: KitchenContext(
                id=HARBORVIEW_KITCHEN_ID,
                name="Harborview Test Kitchen",
                host_id=UUID("88888888-8888-8888-8888-888888888882"),
                host_name="Miguel Santos",
                host_email="miguel@example.com",
            ),
            BROOKLYN_KITCHEN_ID: KitchenContext(
                id=BROOKLYN_KITCHEN_ID,
                name="Brooklyn Artisan Kitchen",
                host_id=UUID("88888888-8888-8888-8888-888888888883"),
                host_name="Danielle Rivers",
                host_email="danielle@example.com",
            ),
        }

    @staticmethod
    def _seed_certifications() -> Iterable[CertificationDocument]:
        """Return a deterministic set of sample certification documents."""

        uploaded_base = datetime(2025, 1, 15, 15, 30, tzinfo=UTC)
        return [
            CertificationDocument(
                id=SUNSET_HEALTH_CERT_ID,
                kitchen_id=SUNSET_KITCHEN_ID,
                document_type="health_department",
                file_url="https://cdn.prepchef.com/certs/sunset-health.pdf",
                file_name="sunset_health.pdf",
                file_size=524288,
                uploaded_at=uploaded_base,
                uploaded_by=UUID("99999999-9999-9999-9999-999999999991"),
            ),
            CertificationDocument(
                id=HARBORVIEW_FIRE_CERT_ID,
                kitchen_id=HARBORVIEW_KITCHEN_ID,
                document_type="fire_safety",
                file_url="https://cdn.prepchef.com/certs/harborview-fire.pdf",
                file_name="harborview_fire.pdf",
                file_size=786432,
                uploaded_at=uploaded_base.replace(day=10),
                uploaded_by=UUID("99999999-9999-9999-9999-999999999992"),
                status=CertificationDocumentStatus.RENEWAL_REQUESTED,
                expiration_date=uploaded_base.replace(year=2025, month=6, day=10),
            ),
            CertificationDocument(
                id=BROOKLYN_INSURANCE_CERT_ID,
                kitchen_id=BROOKLYN_KITCHEN_ID,
                document_type="insurance",
                file_url="https://cdn.prepchef.com/certs/brooklyn-insurance.pdf",
                file_name="brooklyn_insurance.pdf",
                file_size=655360,
                uploaded_at=uploaded_base.replace(day=2),
                uploaded_by=UUID("99999999-9999-9999-9999-999999999993"),
                status=CertificationDocumentStatus.VERIFIED,
                verified_at=uploaded_base.replace(day=16),
                verified_by=UUID("77777777-7777-7777-7777-777777777777"),
            ),
        ]


_certification_api: CertificationVerificationAPI | None = None


def get_certification_verification_api() -> CertificationVerificationAPI:
    """Return a lazily instantiated certification verification API."""

    global _certification_api
    if _certification_api is None:
        _certification_api = CertificationVerificationAPI()
    return _certification_api


async def get_current_admin() -> AdminUser:
    """Dependency stub returning the current authenticated admin user."""

    return AdminUser(
        id=UUID("55555555-5555-5555-5555-555555555555"),
        email="admin@example.com",
        name="Prep Admin",
    )


@certification_router.get("/pending", response_model=PendingCertificationsResponse)
async def list_pending_certifications(
    *,
    current_admin: AdminUser = Depends(get_current_admin),
    kitchen_id: UUID | None = None,
    submitted_after: datetime | None = None,
    limit: int = Query(20, ge=1, le=100),
    offset: int = Query(0, ge=0),
    api: CertificationVerificationAPI = Depends(get_certification_verification_api),
) -> PendingCertificationsResponse:
    """Fetch pending certification documents for moderator review."""

    # current_admin dependency retained for parity with protected endpoints
    _ = current_admin
<<<<<<< HEAD
    return api.get_pending_certifications(
=======
    return await api.list_pending_certifications(
>>>>>>> 8bbd3ecb
        kitchen_id=kitchen_id,
        submitted_after=submitted_after,
        limit=limit,
        offset=offset,
<<<<<<< HEAD
=======
    )


async def get_current_admin() -> AdminUser:
    """Stub dependency returning the authenticated admin user."""

    return AdminUser(
        id=uuid4(),
        email="admin@example.com",
        full_name="Prep Admin",
        permissions=["certifications:verify"],
>>>>>>> 8bbd3ecb
    )


@router.get("/api/v1/admin/certifications/pending", response_model=PendingCertificationsResponse)
async def get_pending_certifications(
    current_admin: AdminUser = Depends(get_current_admin),
    kitchen_id: UUID | None = Query(default=None, description="Filter by kitchen identifier"),
    submitted_after: datetime | None = Query(
        default=None,
        description="Return certifications submitted on or after this timestamp",
    ),
    limit: int = Query(default=20, ge=1, le=100),
    offset: int = Query(default=0, ge=0),
) -> PendingCertificationsResponse:
    """Get pending certification documents for review."""

    _ = current_admin  # dependency ensures authentication in real deployment
    return await _WORKFLOW.list_pending_certifications(
        kitchen_id=kitchen_id,
        submitted_after=submitted_after,
        limit=limit,
        offset=offset,
    )


@certification_router.get("/{cert_id}", response_model=CertificationDetail)
async def get_certification_detail_endpoint(
    cert_id: UUID,
    current_admin: AdminUser = Depends(get_current_admin),
    api: CertificationVerificationAPI = Depends(get_certification_verification_api),
) -> CertificationDetail:
    """Fetch the full certification document details for review."""

    _ = current_admin
    try:
        return api.get_certification_detail(cert_id)
    except CertificationNotFoundError as exc:
        raise HTTPException(status_code=404, detail="Certification not found") from exc


@certification_router.post("/{cert_id}/verify", response_model=VerificationResult)
async def verify_certification_endpoint(
    cert_id: UUID,
    verification_request: CertificationVerificationRequest,
    current_admin: AdminUser = Depends(get_current_admin),
    api: CertificationVerificationAPI = Depends(get_certification_verification_api),
) -> VerificationResult:
    """Verify, reject, or request renewal for a certification document."""

    try:
        return await api.verify_certification(cert_id, verification_request, current_admin)
    except CertificationNotFoundError as exc:
        raise HTTPException(status_code=404, detail="Certification not found") from exc


__all__ = [
    "CertificationVerificationAPI",
    "get_certification_verification_api",
    "certification_router",
]


@router.get("/api/v1/admin/certifications/{cert_id}", response_model=CertificationDetail)
async def get_certification_detail(
    cert_id: UUID,
    current_admin: AdminUser = Depends(get_current_admin),
) -> CertificationDetail:
    """Retrieve detailed certification information for verification."""

    _ = current_admin
    try:
        return await _WORKFLOW.get_certification_detail(cert_id)
    except LookupError as exc:  # pragma: no cover - protective guard
        raise HTTPException(status_code=404, detail=str(exc)) from exc


@router.post(
    "/api/v1/admin/certifications/{cert_id}/verify",
    response_model=VerificationResult,
)
async def verify_certification(
    cert_id: UUID,
    verification_request: CertificationVerificationRequest,
    current_admin: AdminUser = Depends(get_current_admin),
) -> VerificationResult:
    """Verify or reject a certification document."""

    try:
        return await _WORKFLOW.process_certification_verification(
            cert_id=cert_id,
            admin_id=current_admin.id,
            request=verification_request,
        )
    except LookupError as exc:
        raise HTTPException(status_code=404, detail=str(exc)) from exc<|MERGE_RESOLUTION|>--- conflicted
+++ resolved
@@ -310,17 +310,11 @@
 
     # current_admin dependency retained for parity with protected endpoints
     _ = current_admin
-<<<<<<< HEAD
-    return api.get_pending_certifications(
-=======
     return await api.list_pending_certifications(
->>>>>>> 8bbd3ecb
         kitchen_id=kitchen_id,
         submitted_after=submitted_after,
         limit=limit,
         offset=offset,
-<<<<<<< HEAD
-=======
     )
 
 
@@ -332,7 +326,6 @@
         email="admin@example.com",
         full_name="Prep Admin",
         permissions=["certifications:verify"],
->>>>>>> 8bbd3ecb
     )
 
 
