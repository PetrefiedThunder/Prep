<<<<<<< HEAD
"""POS integration utilities for Prep."""
=======
"""Point of sale integrations."""
>>>>>>> ffa378dd

from __future__ import annotations

from typing import Any

__all__ = [
    "OracleSimphonyClient",
    "FranchiseSyncService",
    "POSAnalyticsService",
    "POSIntegrationRepository",
    "SquarePOSConnector",
    "SquarePOSOAuthToken",
    "ToastWebhookProcessor",
]


def __getattr__(name: str) -> Any:  # pragma: no cover - thin import wrapper
    if name == "POSAnalyticsService":
        from .analytics import POSAnalyticsService as attr

        return attr
    if name == "POSIntegrationRepository":
        from .repository import POSIntegrationRepository as attr

        return attr
    if name == "SquarePOSConnector":
        from .square import SquarePOSConnector as attr

        return attr
    if name == "SquarePOSOAuthToken":
        from .square import SquarePOSOAuthToken as attr

        return attr
    if name == "ToastWebhookProcessor":
        from .toast import ToastWebhookProcessor as attr

        return attr
    raise AttributeError(name)<|MERGE_RESOLUTION|>--- conflicted
+++ resolved
@@ -1,8 +1,4 @@
-<<<<<<< HEAD
-"""POS integration utilities for Prep."""
-=======
 """Point of sale integrations."""
->>>>>>> ffa378dd
 
 from __future__ import annotations
 
