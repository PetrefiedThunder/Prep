--- conflicted
+++ resolved
@@ -98,13 +98,10 @@
     updated_at = Column(DateTime, default=datetime.utcnow, onupdate=datetime.utcnow)
 
 
-<<<<<<< HEAD
 __all__ = [
     "RegulationSource",
     "Regulation",
     "InsuranceRequirement",
     "RegDoc",
 ]
-=======
-__all__ = ["RegulationSource", "Regulation", "InsuranceRequirement", "RegDoc"]
->>>>>>> b6ec32a1
+__all__ = ["RegulationSource", "Regulation", "InsuranceRequirement", "RegDoc"]