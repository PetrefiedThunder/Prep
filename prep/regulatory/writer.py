--- conflicted
+++ resolved
@@ -2,10 +2,7 @@
 
 from __future__ import annotations
 
-<<<<<<< HEAD
-=======
 import contextlib
->>>>>>> 2ee88e51
 import dataclasses
 import hashlib
 import json
