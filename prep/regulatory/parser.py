"""Utilities for parsing regulatory documents."""

from __future__ import annotations

from pathlib import Path
import importlib.util
import re
from typing import Dict, List

<<<<<<< HEAD
# Regular expression matching section headings for common regulatory formats,
# including FDA CFR style identifiers (e.g. ``Sec. 117.8`` or ``§ 117.4``) and
# FDA Food Code identifiers (e.g. ``3-301.11``).
=======
from pdfminer.high_level import extract_text
from pdfminer.pdfparser import PDFSyntaxError

# Regular expression matching Food Code style section headings. These typically
# look like ``3-301.11 Preventing Contamination from Hands`` where the numeric
# identifier always begins a new line.
>>>>>>> c8e2a9a4
_SECTION_HEADING_RE = re.compile(
    r"""
    ^\s*
    (
        (?:(?:Sec\.?|Section|§)\s*)
        (?P<fda_section>\d+(?:\.\d+)*(?:\([A-Za-z0-9]+\))*)
        (?:\s*(?:[-–—]{1,2}|:)\s*|\s+)
        (?P<fda_heading>[^\n]+)
        |
        (?P<food_section>\d+-\d+(?:\.\d+)*(?:\([A-Za-z0-9]+\))*)
        \s+
        (?P<food_heading>[^\n]+)
    )
    """,
    flags=re.MULTILINE | re.VERBOSE | re.IGNORECASE,
)


def extract_reg_sections(text: str) -> List[Dict[str, str]]:
    """Extract regulatory sections from *text*.

    Parameters
    ----------
    text:
        Raw regulatory text that may contain sections like ``3-301.11`` or
        ``Sec. 117.8``.

    Returns
    -------
    list of dict
        A list of dictionaries with ``section``, ``heading`` and ``body`` keys
        describing each identified section. The ``body`` contains the text up to
        (but not including) the next detected section.
    """

    if not text:
        return []

    matches = list(_SECTION_HEADING_RE.finditer(text))
    sections: List[Dict[str, str]] = []

    for index, match in enumerate(matches):
        start = match.end()
        end = matches[index + 1].start() if index + 1 < len(matches) else len(text)
        body = text[start:end].strip()
        section_id = (
            match.group("fda_section")
            if match.group("fda_section") is not None
            else match.group("food_section")
        ).strip()
        heading = (
            match.group("fda_heading")
            if match.group("fda_heading") is not None
            else match.group("food_heading")
        ).strip()
        sections.append({
            "section": section_id,
            "heading": heading,
            "body": body,
        })

    return sections


def pdf_to_text(pdf_path: str | Path, *, min_characters: int = 100) -> str:
    """Return text extracted from *pdf_path* using PDFMiner with OCR fallback.

    Parameters
    ----------
    pdf_path:
        Path to the PDF document.
    min_characters:
        Minimum number of characters required to trust the PDFMiner output. If
        the extracted text is shorter than this threshold, an OCR pass using
        ``pytesseract`` is attempted when the optional dependencies are
        available.
    """

    path = Path(pdf_path)

    try:
        extracted_text = extract_text(str(path)).strip()
    except PDFSyntaxError:
        extracted_text = ""

    if len(extracted_text) >= min_characters:
        return extracted_text

    pdf2image_spec = importlib.util.find_spec("pdf2image")
    pytesseract_spec = importlib.util.find_spec("pytesseract")

    if pdf2image_spec is None or pytesseract_spec is None:
        return extracted_text

    from pdf2image import convert_from_path  # type: ignore
    import pytesseract  # type: ignore

    try:
        images = convert_from_path(str(path))
    except Exception:
        return extracted_text

    ocr_segments: List[str] = []
    for image in images:
        try:
            ocr_result = pytesseract.image_to_string(image).strip()
        except Exception:
            continue
        if ocr_result:
            ocr_segments.append(ocr_result)

    if not ocr_segments:
        return extracted_text

    return "\n\n".join(ocr_segments)<|MERGE_RESOLUTION|>--- conflicted
+++ resolved
@@ -7,18 +7,15 @@
 import re
 from typing import Dict, List
 
-<<<<<<< HEAD
 # Regular expression matching section headings for common regulatory formats,
 # including FDA CFR style identifiers (e.g. ``Sec. 117.8`` or ``§ 117.4``) and
 # FDA Food Code identifiers (e.g. ``3-301.11``).
-=======
 from pdfminer.high_level import extract_text
 from pdfminer.pdfparser import PDFSyntaxError
 
 # Regular expression matching Food Code style section headings. These typically
 # look like ``3-301.11 Preventing Contamination from Hands`` where the numeric
 # identifier always begins a new line.
->>>>>>> c8e2a9a4
 _SECTION_HEADING_RE = re.compile(
     r"""
     ^\s*
