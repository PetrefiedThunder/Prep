--- conflicted
+++ resolved
@@ -3,7 +3,6 @@
 from __future__ import annotations
 
 import uuid
-<<<<<<< HEAD
 from datetime import datetime, timedelta
 from typing import Optional
 from uuid import UUID
@@ -11,14 +10,12 @@
 from fastapi import APIRouter, BackgroundTasks, Depends, HTTPException, status
 from pydantic import BaseModel
 from sqlalchemy import select, text
-=======
 from datetime import UTC, datetime, timedelta
 
 from fastapi import APIRouter, BackgroundTasks, Depends, HTTPException, status
 from pydantic import BaseModel, Field
 from dateutil.rrule import rrulestr
 from sqlalchemy import select
->>>>>>> 68a9b50e
 from sqlalchemy.ext.asyncio import AsyncSession
 
 from prep.database.connection import get_db
