--- conflicted
+++ resolved
@@ -6,12 +6,6 @@
 import uuid
 from datetime import UTC, datetime, timedelta
 from decimal import ROUND_HALF_UP, Decimal
-<<<<<<< HEAD
-
-import re
-from datetime import UTC
-=======
->>>>>>> 3acd0eb6
 from uuid import UUID
 
 from dateutil.rrule import rrulestr
