"""Middleware enforcing idempotency semantics for mutating requests."""

from __future__ import annotations

import hashlib
from collections.abc import Awaitable, Callable
from typing import Any

from fastapi import Request, Response, status
from starlette.middleware.base import BaseHTTPMiddleware
from starlette.types import ASGIApp

from prep.api.errors import json_error_response
from prep.cache import RedisProtocol, get_redis

_MUTATING_METHODS = {"POST", "PUT"}


class IdempotencyMiddleware(BaseHTTPMiddleware):
    """Ensure POST/PUT requests provide stable idempotency keys."""

    def __init__(self, app: ASGIApp, *, ttl_seconds: int = 6 * 60 * 60) -> None:
        super().__init__(app)
        self._ttl_seconds = ttl_seconds

    async def dispatch(
        self, request: Request, call_next: Callable[[Request], Awaitable[Response]]
    ) -> Response:
        if request.method not in _MUTATING_METHODS:
            return await call_next(request)

        idempotency_key = request.headers.get("Idempotency-Key")
        if not idempotency_key:
<<<<<<< HEAD
            return self._error_response(
                request,
                status.HTTP_400_BAD_REQUEST,
                "idempotency.missing_key",
                "Idempotency-Key header is required for mutating requests",
                idempotency_key,
            )

        body = await request.body()
        request._body = body  # cache the body for downstream handlers
        signature = self._compute_signature(request, body, idempotency_key)
        redis = await get_redis()
        cache_key = f"{_CACHE_PREFIX}:{idempotency_key}"

        cached_raw = await redis.get(cache_key)
        cached: dict[str, Any] | None = None
        if cached_raw:
            try:
                cached = json.loads(cached_raw)
            except (TypeError, json.JSONDecodeError):
                cached = None

        if cached:
            stored_hash = cached.get("hash")
            if stored_hash and stored_hash != signature:
                return self._error_response(
                    request,
                    status.HTTP_409_CONFLICT,
                    "idempotency.key_conflict",
                    "Idempotency-Key re-use detected with a different payload",
                    idempotency_key,
                )
            if cached.get("status_code") is None:
                return self._error_response(
                    request,
                    status.HTTP_409_CONFLICT,
                    "idempotency.in_progress",
                    "A request with this Idempotency-Key is currently being processed",
                    idempotency_key,
                )
            return self._build_cached_response(request, idempotency_key, cached)

        placeholder = json.dumps({"hash": signature, "status_code": None})
        await redis.setex(cache_key, self._ttl_seconds, placeholder)

        response = await call_next(request)
        response = await self._capture_response(
            request, response, redis, cache_key, signature, idempotency_key
        )
        return response

    @staticmethod
    def _compute_signature(request: Request, body: bytes, key: str) -> str:
        digest = hashlib.sha256()
        digest.update(key.encode("utf-8"))
        digest.update(request.method.encode("utf-8"))
        digest.update(request.url.path.encode("utf-8"))
        digest.update(body)
        return digest.hexdigest()

    def _error_response(
        self,
        request: Request,
        status_code: int,
        code: str,
        message: str,
        key: str | None,
    ) -> JSONResponse:
        request_id = resolve_request_id(request)
        envelope = ErrorResponseEnvelope(
            request_id=request_id,
            error=ErrorDetail(code=code, message=message),
        )
        response = JSONResponse(status_code=status_code, content=envelope.model_dump())
        response.headers["X-Request-ID"] = request_id
        if key:
            response.headers["Idempotency-Key"] = key
        return response

    async def _capture_response(
        self,
        request: Request,
        response: Response,
        redis,
        cache_key: str,
        signature: str,
        key: str,
    ) -> Response:
        body_bytes = b""
        async for chunk in response.body_iterator:
            body_bytes += chunk
        encoded_body = base64.b64encode(body_bytes).decode("utf-8")
        headers = {k: v for k, v in response.headers.items()}
        headers["Idempotency-Key"] = key
        headers.setdefault("X-Request-ID", resolve_request_id(request))

        cached_payload = {
            "hash": signature,
            "status_code": response.status_code,
            "media_type": response.media_type,
            "headers": headers,
            "body": encoded_body,
        }
        await redis.setex(cache_key, self._ttl_seconds, json.dumps(cached_payload))

        new_response = Response(
            content=body_bytes,
            status_code=response.status_code,
            headers=headers,
            media_type=response.media_type,
        )
        return new_response

    def _build_cached_response(
        self,
        request: Request,
        key: str,
        cached: dict[str, Any],
    ) -> Response:
        body_b64 = cached.get("body")
        try:
            body = base64.b64decode(body_b64) if body_b64 else b""
        except (TypeError, ValueError):
            body = b""
        headers = {k: v for k, v in cached.get("headers", {}).items()}
        headers["Idempotency-Key"] = key
        headers.setdefault("X-Request-ID", resolve_request_id(request))
        headers["Idempotent-Replay"] = "true"
        return Response(
            content=body,
            status_code=cached.get("status_code", status.HTTP_200_OK),
            headers=headers,
            media_type=cached.get("media_type"),
        )
=======
            return json_error_response(
                request,
                status_code=status.HTTP_400_BAD_REQUEST,
                code="api.idempotency.missing_key",
                message="Idempotency-Key header is required for POST and PUT requests",
            )
>>>>>>> 8bbd3ecb

        request.state.idempotency_key = idempotency_key

        body = await request.body()
        request._body = body  # type: ignore[attr-defined]

        async def receive() -> dict[str, Any]:
            return {"type": "http.request", "body": body, "more_body": False}

        request._receive = receive  # type: ignore[attr-defined]

        signature = self._build_signature(request, body)
        cache_key = self._cache_key(request, idempotency_key)

        redis: RedisProtocol = await get_redis()
        cached_signature = await redis.get(cache_key)
        if cached_signature is not None:
            if cached_signature != signature:
                return json_error_response(
                    request,
                    status_code=status.HTTP_409_CONFLICT,
                    code="api.idempotency.payload_conflict",
                    message="Idempotency key reuse detected with a different payload",
                )
            return json_error_response(
                request,
                status_code=status.HTTP_409_CONFLICT,
                code="api.idempotency.replayed",
                message="Request with this Idempotency-Key has already been processed",
            )

        await redis.setex(cache_key, self._ttl_seconds, signature)

        response = await call_next(request)
        response.headers.setdefault("Idempotency-Key", idempotency_key)

        if response.status_code >= status.HTTP_500_INTERNAL_SERVER_ERROR:
            await redis.delete(cache_key)

        return response

    def _cache_key(self, request: Request, idempotency_key: str) -> str:
        route = request.url.path
        return f"idempotency:{route}:{idempotency_key}"

    @staticmethod
    def _build_signature(request: Request, body: bytes) -> str:
        hasher = hashlib.sha256()
        hasher.update(request.method.encode("utf-8"))
        hasher.update(b"\0")
        hasher.update(request.url.path.encode("utf-8"))
        hasher.update(b"\0")
        hasher.update(body)
        return hasher.hexdigest()


__all__ = ["IdempotencyMiddleware"]<|MERGE_RESOLUTION|>--- conflicted
+++ resolved
@@ -31,149 +31,12 @@
 
         idempotency_key = request.headers.get("Idempotency-Key")
         if not idempotency_key:
-<<<<<<< HEAD
-            return self._error_response(
-                request,
-                status.HTTP_400_BAD_REQUEST,
-                "idempotency.missing_key",
-                "Idempotency-Key header is required for mutating requests",
-                idempotency_key,
-            )
-
-        body = await request.body()
-        request._body = body  # cache the body for downstream handlers
-        signature = self._compute_signature(request, body, idempotency_key)
-        redis = await get_redis()
-        cache_key = f"{_CACHE_PREFIX}:{idempotency_key}"
-
-        cached_raw = await redis.get(cache_key)
-        cached: dict[str, Any] | None = None
-        if cached_raw:
-            try:
-                cached = json.loads(cached_raw)
-            except (TypeError, json.JSONDecodeError):
-                cached = None
-
-        if cached:
-            stored_hash = cached.get("hash")
-            if stored_hash and stored_hash != signature:
-                return self._error_response(
-                    request,
-                    status.HTTP_409_CONFLICT,
-                    "idempotency.key_conflict",
-                    "Idempotency-Key re-use detected with a different payload",
-                    idempotency_key,
-                )
-            if cached.get("status_code") is None:
-                return self._error_response(
-                    request,
-                    status.HTTP_409_CONFLICT,
-                    "idempotency.in_progress",
-                    "A request with this Idempotency-Key is currently being processed",
-                    idempotency_key,
-                )
-            return self._build_cached_response(request, idempotency_key, cached)
-
-        placeholder = json.dumps({"hash": signature, "status_code": None})
-        await redis.setex(cache_key, self._ttl_seconds, placeholder)
-
-        response = await call_next(request)
-        response = await self._capture_response(
-            request, response, redis, cache_key, signature, idempotency_key
-        )
-        return response
-
-    @staticmethod
-    def _compute_signature(request: Request, body: bytes, key: str) -> str:
-        digest = hashlib.sha256()
-        digest.update(key.encode("utf-8"))
-        digest.update(request.method.encode("utf-8"))
-        digest.update(request.url.path.encode("utf-8"))
-        digest.update(body)
-        return digest.hexdigest()
-
-    def _error_response(
-        self,
-        request: Request,
-        status_code: int,
-        code: str,
-        message: str,
-        key: str | None,
-    ) -> JSONResponse:
-        request_id = resolve_request_id(request)
-        envelope = ErrorResponseEnvelope(
-            request_id=request_id,
-            error=ErrorDetail(code=code, message=message),
-        )
-        response = JSONResponse(status_code=status_code, content=envelope.model_dump())
-        response.headers["X-Request-ID"] = request_id
-        if key:
-            response.headers["Idempotency-Key"] = key
-        return response
-
-    async def _capture_response(
-        self,
-        request: Request,
-        response: Response,
-        redis,
-        cache_key: str,
-        signature: str,
-        key: str,
-    ) -> Response:
-        body_bytes = b""
-        async for chunk in response.body_iterator:
-            body_bytes += chunk
-        encoded_body = base64.b64encode(body_bytes).decode("utf-8")
-        headers = {k: v for k, v in response.headers.items()}
-        headers["Idempotency-Key"] = key
-        headers.setdefault("X-Request-ID", resolve_request_id(request))
-
-        cached_payload = {
-            "hash": signature,
-            "status_code": response.status_code,
-            "media_type": response.media_type,
-            "headers": headers,
-            "body": encoded_body,
-        }
-        await redis.setex(cache_key, self._ttl_seconds, json.dumps(cached_payload))
-
-        new_response = Response(
-            content=body_bytes,
-            status_code=response.status_code,
-            headers=headers,
-            media_type=response.media_type,
-        )
-        return new_response
-
-    def _build_cached_response(
-        self,
-        request: Request,
-        key: str,
-        cached: dict[str, Any],
-    ) -> Response:
-        body_b64 = cached.get("body")
-        try:
-            body = base64.b64decode(body_b64) if body_b64 else b""
-        except (TypeError, ValueError):
-            body = b""
-        headers = {k: v for k, v in cached.get("headers", {}).items()}
-        headers["Idempotency-Key"] = key
-        headers.setdefault("X-Request-ID", resolve_request_id(request))
-        headers["Idempotent-Replay"] = "true"
-        return Response(
-            content=body,
-            status_code=cached.get("status_code", status.HTTP_200_OK),
-            headers=headers,
-            media_type=cached.get("media_type"),
-        )
-=======
             return json_error_response(
                 request,
                 status_code=status.HTTP_400_BAD_REQUEST,
                 code="api.idempotency.missing_key",
                 message="Idempotency-Key header is required for POST and PUT requests",
             )
->>>>>>> 8bbd3ecb
 
         request.state.idempotency_key = idempotency_key
 
