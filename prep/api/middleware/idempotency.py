--- conflicted
+++ resolved
@@ -53,20 +53,6 @@
 
         redis: RedisProtocol = await get_redis()
 
-<<<<<<< HEAD
-        # Use SET with NX (set if not exists) for atomic check-and-set
-        was_set = await redis.set(
-            cache_key,
-            signature,
-            ex=self._ttl_seconds,
-            nx=True  # Only set if key doesn't exist
-        )
-
-        if not was_set:
-            # Key already exists, check if signature matches
-            cached_signature = await redis.get(cache_key)
-            if cached_signature != signature:
-=======
         # BUG-002 fix: Use atomic SET NX to prevent race conditions
         # Try to set the cache key atomically, only if it doesn't exist
         was_set = await redis.set(cache_key, signature, ex=self._ttl_seconds, nx=True)
@@ -75,7 +61,6 @@
             # Key already exists, check if it's the same signature
             cached_signature = await redis.get(cache_key)
             if cached_signature is not None and cached_signature != signature:
->>>>>>> 24ec3a0f
                 return json_error_response(
                     request,
                     status_code=status.HTTP_409_CONFLICT,
