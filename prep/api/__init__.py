"""API router package for the Prep platform."""

<<<<<<< HEAD
from . import (
    admin_regulatory,
    auth,
    bookings,
    kitchens,
    regulatory,
    search,
)

__all__ = [
    "admin_regulatory",
    "auth",
    "bookings",
    "kitchens",
    "regulatory",
    "search",
]
=======
from . import auth, kitchens, regulatory

__all__ = ["auth", "kitchens", "regulatory"]
>>>>>>> f77daf1e
<|MERGE_RESOLUTION|>--- conflicted
+++ resolved
@@ -1,6 +1,5 @@
 """API router package for the Prep platform."""
 
-<<<<<<< HEAD
 from . import (
     admin_regulatory,
     auth,
@@ -18,8 +17,6 @@
     "regulatory",
     "search",
 ]
-=======
 from . import auth, kitchens, regulatory
 
-__all__ = ["auth", "kitchens", "regulatory"]
->>>>>>> f77daf1e
+__all__ = ["auth", "kitchens", "regulatory"]