"""API router package for the Prep platform."""

from . import (
    admin_regulatory,
    auth,
    bookings,
<<<<<<< HEAD
    deliveries,
=======
    integrations,
>>>>>>> 6d3db93c
    kitchens,
    orders,
    regulatory,
    search,
)

__all__ = [
    "admin_regulatory",
    "auth",
    "bookings",
<<<<<<< HEAD
    "deliveries",
=======
    "integrations",
>>>>>>> 6d3db93c
    "kitchens",
    "orders",
    "regulatory",
    "search",
]<|MERGE_RESOLUTION|>--- conflicted
+++ resolved
@@ -4,11 +4,8 @@
     admin_regulatory,
     auth,
     bookings,
-<<<<<<< HEAD
     deliveries,
-=======
     integrations,
->>>>>>> 6d3db93c
     kitchens,
     orders,
     regulatory,
@@ -19,11 +16,8 @@
     "admin_regulatory",
     "auth",
     "bookings",
-<<<<<<< HEAD
     "deliveries",
-=======
     "integrations",
->>>>>>> 6d3db93c
     "kitchens",
     "orders",
     "regulatory",
