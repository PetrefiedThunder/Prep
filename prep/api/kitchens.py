--- conflicted
+++ resolved
@@ -108,14 +108,11 @@
     delivery_only: bool = False
     permit_types: List[str] = Field(default_factory=list)
     last_sanitation_log: Optional[datetime] = None
-<<<<<<< HEAD
     subscription_status: Optional[str] = None
     trial_ends_at: Optional[str] = None
     is_pilot_user: bool = False
-=======
     pilot_mode: bool = False
     override_allowed: bool = False
->>>>>>> f615f351
 
 
 class SanitationLogCreate(BaseModel):
@@ -423,14 +420,11 @@
         delivery_only=kitchen.delivery_only,
         permit_types=kitchen.permit_types or [],
         last_sanitation_log=analysis.metadata.get("last_sanitation_log"),
-<<<<<<< HEAD
         subscription_status=subscription_status,
         trial_ends_at=trial_ends_at,
         is_pilot_user=is_pilot_user,
-=======
         pilot_mode=pilot_mode,
         override_allowed=override_allowed,
->>>>>>> f615f351
     )
 
 
