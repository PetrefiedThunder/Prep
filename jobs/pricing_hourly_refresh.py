"""Hourly job that refreshes ML-powered pricing recommendations."""

from __future__ import annotations

import asyncio
import logging
import time
from collections.abc import Callable, Iterable
from dataclasses import dataclass
from datetime import UTC, datetime
from decimal import Decimal
from typing import Any, Protocol

try:  # pragma: no cover - optional dependency in minimal test environments
    from sqlalchemy import select  # type: ignore
    from sqlalchemy.orm import Session  # type: ignore
except ModuleNotFoundError:  # pragma: no cover - allow running without SQLAlchemy installed
    select = None  # type: ignore
    Session = Any  # type: ignore

<<<<<<< HEAD
=======
from prep.models.db import SessionLocal
from prep.models.orm import Kitchen
>>>>>>> ed329b5e
from prep.monitoring.observability import EnterpriseObservability
from prep.pricing import store_pricing_status

try:  # pragma: no cover - optional in unit tests
    from prep.models.db import SessionLocal  # type: ignore
    from prep.models.orm import Kitchen  # type: ignore
except ModuleNotFoundError:  # pragma: no cover
    SessionLocal = None  # type: ignore
    Kitchen = Any  # type: ignore

try:  # pragma: no cover - optional dependency
    from apps.pricing import UtilizationMetrics, build_default_engine  # type: ignore
except ModuleNotFoundError:  # pragma: no cover
    UtilizationMetrics = Any  # type: ignore
    build_default_engine = None  # type: ignore

logger = logging.getLogger(__name__)

SessionFactory = Callable[[], Session]


class PricingStrategy(Protocol):
    """Protocol describing the pricing refresh strategy."""

    def build_payload(
        self, kitchen: Kitchen, *, refreshed_at: datetime
    ) -> dict[str, Any] | None: ...


@dataclass(slots=True)
class PricingRefreshSummary:
    """Summary of an hourly pricing refresh run."""

    processed: int
    updated: int
    skipped: int
    failures: int
    refreshed_at: datetime
    errors: list[str]

    def as_dict(self) -> dict[str, Any]:
        return {
            "processed": self.processed,
            "updated": self.updated,
            "skipped": self.skipped,
            "failures": self.failures,
            "refreshed_at": self.refreshed_at.isoformat(),
            "errors": list(self.errors),
        }


class DefaultPricingStrategy:
    """Naive pricing strategy that enriches pricing metadata."""

    adjustment_factor: Decimal = Decimal("0.08")
    weekend_premium: Decimal = Decimal("0.12")

    def build_payload(self, kitchen: Kitchen, *, refreshed_at: datetime) -> dict[str, Any] | None:
        hourly_rate = getattr(kitchen, "hourly_rate", None)
        if hourly_rate is None:
            return None

        base = Decimal(hourly_rate)
        recommended = (base * (Decimal("1.0") + self.adjustment_factor)).quantize(Decimal("0.01"))
        weekend = (base * (Decimal("1.0") + self.weekend_premium)).quantize(Decimal("0.01"))

        return {
            "base_rate": str(base),
            "recommended_rate": str(recommended),
            "weekend_rate": str(weekend),
            "trust_score": getattr(kitchen, "trust_score", None),
            "last_refreshed_at": refreshed_at.isoformat(),
        }


def _load_refresh_candidates(session: Session) -> Iterable[Kitchen]:
    if select is None:  # pragma: no cover - guard when SQLAlchemy is not installed
        raise RuntimeError("SQLAlchemy is required to load pricing refresh candidates")

    stmt = select(Kitchen).where(Kitchen.published.is_(True))
    result = session.execute(stmt)
    return result.scalars().all()


def _persist_updates(session: Session, kitchens: Iterable[Kitchen]) -> None:
    for kitchen in kitchens:
        session.add(kitchen)
    session.commit()


def run_pricing_refresh(
    *,
    session_factory: SessionFactory = SessionLocal,
    strategy: PricingStrategy | None = None,
    observability: EnterpriseObservability | None = None,
) -> PricingRefreshSummary:
    """Rebuild pricing metadata for published kitchens."""

    if session_factory is None:
        raise RuntimeError("A session_factory must be provided when SQLAlchemy is unavailable")

    refreshed_at = datetime.now(UTC)
    strategy = strategy or DefaultPricingStrategy()
    observability = observability or EnterpriseObservability()

    start_time = time.perf_counter()
    errors: list[str] = []
    processed = updated = skipped = failures = 0

    session = session_factory()
    try:
        kitchens = list(_load_refresh_candidates(session))
        processed = len(kitchens)
        updated_models: list[Kitchen] = []

        for kitchen in kitchens:
            try:
                payload = strategy.build_payload(kitchen, refreshed_at=refreshed_at)
            except Exception as exc:  # pragma: no cover - strategy-specific failure
                failures += 1
                error_message = f"kitchen={getattr(kitchen, 'id', 'unknown')}: {exc}"
                logger.exception(
                    "Failed to build pricing payload",
                    extra={"kitchen_id": getattr(kitchen, "id", None)},
                )
                errors.append(error_message)
                continue

            if payload is None:
                skipped += 1
                continue

            pricing = dict(getattr(kitchen, "pricing", {}) or {})
            pricing.update(payload)
            kitchen.pricing = pricing
            updated_models.append(kitchen)
            updated += 1

        if updated_models:
            _persist_updates(session, updated_models)
    except Exception as exc:
        session.rollback()
        failures += 1
        errors.append(str(exc))
        logger.exception("Pricing refresh failed")
<<<<<<< HEAD
=======


@dataclass(slots=True)
class PricingRefreshSummary:
    """Summary emitted after a pricing refresh run."""

    total_kitchens: int
    updated: int
    timestamp: datetime

    def as_dict(self) -> dict[str, Any]:
        return {
            "total_kitchens": self.total_kitchens,
            "updated": self.updated,
            "timestamp": self.timestamp.isoformat(),
        }


def _load_kitchens(session: Session) -> Iterable[Kitchen]:
    if select is None or Kitchen is Any:  # pragma: no cover - SQLAlchemy not installed
        raise RuntimeError("SQLAlchemy is required to refresh pricing")
    stmt = select(Kitchen)
    return session.execute(stmt).scalars()


def _build_metrics(kitchen: Kitchen) -> UtilizationMetrics:
    pricing_payload = kitchen.pricing or {}
    try:
        utilization = float(pricing_payload.get("utilization_rate", 1.0))
    except (TypeError, ValueError):
        utilization = 1.0
    try:
        active = int(pricing_payload.get("active_bookings", 0))
    except (TypeError, ValueError):
        active = 0
    try:
        cancellation = float(pricing_payload.get("cancellation_rate", 0.0))
    except (TypeError, ValueError):
        cancellation = 0.0
    return UtilizationMetrics(
        utilization_rate=utilization,
        active_bookings=active,
        cancellation_rate=cancellation,
    )


def refresh_pricing(
    *,
    session_factory: SessionFactory | None = SessionLocal,
    now: datetime | None = None,
) -> PricingRefreshSummary:
    """Refresh pricing recommendations across all kitchens.

    The job runs once per hour and writes the applied discount and refresh timestamp
    back to ``Kitchen.pricing`` to ensure downstream components (checkpoint C3) can
    continue using the existing payload structure.
    """

    if session_factory is None:
        raise RuntimeError("A session factory is required to refresh pricing")

    engine = build_default_engine()
    session = session_factory()
    updated = 0
    timestamp = now or datetime.now(UTC)
    kitchens: list[Kitchen] = []

    try:
        kitchens = list(_load_kitchens(session))
        for kitchen in kitchens:
            metrics = _build_metrics(kitchen)
            decision = engine.evaluate(metrics)
            if decision.discount <= 0:
                continue

            pricing_payload = dict(kitchen.pricing or {})
            pricing_payload["discount_percent"] = decision.discount
            pricing_payload["pricing_rules"] = decision.applied_rules
            pricing_payload["last_refreshed_at"] = timestamp.isoformat()
            kitchen.pricing = pricing_payload
            updated += 1

        session.commit()
    except Exception:
        session.rollback()
        logger.exception("Hourly pricing refresh failed")
        raise
>>>>>>> ed329b5e
    finally:
        session.close()

    duration = time.perf_counter() - start_time
    success = failures == 0
    summary = PricingRefreshSummary(
        processed=processed,
        updated=updated,
        skipped=skipped,
        failures=failures,
        refreshed_at=refreshed_at,
        errors=errors,
    )

    observability.metrics.set_gauge(
        "jobs.pricing_hourly_refresh.last_run_timestamp", refreshed_at.timestamp()
    )
    observability.record_job_result(
        "pricing_hourly_refresh",
        success=success,
        duration_seconds=duration,
        metadata={
            "processed": processed,
            "updated": updated,
            "skipped": skipped,
            "failures": failures,
        },
    )

    status_payload = summary.as_dict()
    status_payload.update(
        {"duration_seconds": duration, "status": "success" if success else "failed"}
    )
    asyncio.run(store_pricing_status(status_payload))

    logger.info("Pricing refresh completed", extra=summary.as_dict())
    return summary


async def run_pricing_refresh_async(
    *,
    session_factory: SessionFactory = SessionLocal,
    strategy: PricingStrategy | None = None,
    observability: EnterpriseObservability | None = None,
) -> PricingRefreshSummary:
    """Async wrapper around :func:`run_pricing_refresh` for scheduler integration."""

    return await asyncio.to_thread(
        run_pricing_refresh,
        session_factory=session_factory,
        strategy=strategy,
        observability=observability,
    )


# Scheduler metadata for integration with Celery beat or Airflow
SCHEDULE_CRON = "0 * * * *"  # top of every hour


def beat_schedule_entry() -> dict[str, Any]:
    """Return a Celery beat-style schedule entry for the job."""

    return {
        "task": "jobs.pricing_hourly_refresh.run_pricing_refresh_async",
        "schedule": {"type": "crontab", "minute": "0", "hour": "*"},
        "options": {"queue": "pricing"},
    }


__all__ = [
    "DefaultPricingStrategy",
    "PricingRefreshSummary",
    "beat_schedule_entry",
    "run_pricing_refresh",
    "run_pricing_refresh_async",
    "SCHEDULE_CRON",
]<|MERGE_RESOLUTION|>--- conflicted
+++ resolved
@@ -18,11 +18,8 @@
     select = None  # type: ignore
     Session = Any  # type: ignore
 
-<<<<<<< HEAD
-=======
 from prep.models.db import SessionLocal
 from prep.models.orm import Kitchen
->>>>>>> ed329b5e
 from prep.monitoring.observability import EnterpriseObservability
 from prep.pricing import store_pricing_status
 
@@ -168,8 +165,6 @@
         failures += 1
         errors.append(str(exc))
         logger.exception("Pricing refresh failed")
-<<<<<<< HEAD
-=======
 
 
 @dataclass(slots=True)
@@ -257,7 +252,6 @@
         session.rollback()
         logger.exception("Hourly pricing refresh failed")
         raise
->>>>>>> ed329b5e
     finally:
         session.close()
 
