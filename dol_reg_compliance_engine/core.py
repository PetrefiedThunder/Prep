import json
from typing import Any, Dict, Iterable, List


class DOLRegComplianceEngine:
    """Ensures Department of Labor regulation compliance."""

    def __init__(self) -> None:
        self.config: Dict[str, Any] = {}
        self.records: List[Dict[str, Any]] = []
        self.is_valid: bool = False

    def load_config(self, config_path: str) -> None:
        """Load compliance rules from configuration.

        Expected keys are ``minimum_wage`` (float) and ``max_hours_per_week``
        (int). ``ValueError`` is raised for missing or malformed
        configuration values.
        """

        with open(config_path, "r", encoding="utf-8") as handle:
            config = json.load(handle)

        min_wage = config.get("minimum_wage")
        max_hours = config.get("max_hours_per_week")
        if not isinstance(min_wage, (int, float)) or min_wage <= 0:
            raise ValueError("minimum_wage missing or invalid")
        if not isinstance(max_hours, int) or max_hours <= 0:
            raise ValueError("max_hours_per_week missing or invalid")

        self.config = config

    def validate(self, data: Iterable[Dict[str, Any]]) -> bool:
        """Validate input data against DOL regulations."""
<<<<<<< HEAD
=======

        if not self.config:
            raise ValueError("Configuration not loaded")

        data_list = list(data)

        min_wage = float(self.config["minimum_wage"])
        max_hours = int(self.config["max_hours_per_week"])

        for record in data_list:
            wage = record.get("wage")
            hours = record.get("hours_worked")
            if wage is None or float(wage) < min_wage:
                self.is_valid = False
                return False
            if hours is None or int(hours) > max_hours:
                self.is_valid = False
                return False

        self.records = data_list
        self.is_valid = True
>>>>>>> 40bd21a5
        return True

    def generate_report(self) -> str:
        """Generate a compliance report."""
<<<<<<< HEAD
        return ""
=======

        if not self.records:
            raise ValueError("No records validated")

        return (
            f"Records checked: {len(self.records)}, "
            f"Compliant: {self.is_valid}"
        )
>>>>>>> 40bd21a5
<|MERGE_RESOLUTION|>--- conflicted
+++ resolved
@@ -32,8 +32,6 @@
 
     def validate(self, data: Iterable[Dict[str, Any]]) -> bool:
         """Validate input data against DOL regulations."""
-<<<<<<< HEAD
-=======
 
         if not self.config:
             raise ValueError("Configuration not loaded")
@@ -55,14 +53,11 @@
 
         self.records = data_list
         self.is_valid = True
->>>>>>> 40bd21a5
         return True
 
     def generate_report(self) -> str:
         """Generate a compliance report."""
-<<<<<<< HEAD
         return ""
-=======
 
         if not self.records:
             raise ValueError("No records validated")
@@ -70,5 +65,4 @@
         return (
             f"Records checked: {len(self.records)}, "
             f"Compliant: {self.is_valid}"
-        )
->>>>>>> 40bd21a5
+        )