{
  "extends": "@prep/tsconfig/tsconfig.base.json",
<<<<<<< HEAD
  "compilerOptions": { "rootDir": "src", "outDir": "dist" },
  "include": ["src"]
=======
  "compilerOptions": {
    "rootDir": "src",
    "outDir": "dist"
  },
  "include": [
    "src"
  ],
  "exclude": [
    "src/**/*.test.ts",
    "src/**/*.test.tsx",
    "src/**/*.spec.ts",
    "src/**/*.spec.tsx",
    "src/tests/**"
  ]
>>>>>>> 33164031
}<|MERGE_RESOLUTION|>--- conflicted
+++ resolved
@@ -1,9 +1,5 @@
 {
   "extends": "@prep/tsconfig/tsconfig.base.json",
-<<<<<<< HEAD
-  "compilerOptions": { "rootDir": "src", "outDir": "dist" },
-  "include": ["src"]
-=======
   "compilerOptions": {
     "rootDir": "src",
     "outDir": "dist"
@@ -18,5 +14,4 @@
     "src/**/*.spec.tsx",
     "src/tests/**"
   ]
->>>>>>> 33164031
 }