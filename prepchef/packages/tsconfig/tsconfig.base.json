{
  "compilerOptions": {
    "target": "ES2022",
    "module": "ES2022",
    "moduleResolution": "node",
    "moduleDetection": "force",
    "allowSyntheticDefaultImports": true,
    "esModuleInterop": true,
    "forceConsistentCasingInFileNames": true,
    "skipLibCheck": true,
    "strict": true,
    "resolveJsonModule": true,
    "isolatedModules": true,
    "declaration": true,
    "declarationMap": true,
    "sourceMap": true,
    "outDir": "dist",
<<<<<<< HEAD
    "declaration": true,
    "types": ["node"]
=======
    "types": [
      "node"
    ]
>>>>>>> 33164031
  }
}<|MERGE_RESOLUTION|>--- conflicted
+++ resolved
@@ -15,13 +15,8 @@
     "declarationMap": true,
     "sourceMap": true,
     "outDir": "dist",
-<<<<<<< HEAD
-    "declaration": true,
-    "types": ["node"]
-=======
     "types": [
       "node"
     ]
->>>>>>> 33164031
   }
 }