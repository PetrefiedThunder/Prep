--- conflicted
+++ resolved
@@ -2,11 +2,8 @@
 import { X, AlertTriangle, Info, CheckCircle } from 'lucide-react';
 import { useAuth } from '../contexts/AuthContext';
 import api from '../services/api';
-<<<<<<< HEAD
 import ComplianceScoreCard from './ComplianceScoreCard';
-=======
 import { Shield, AlertTriangle, CheckCircle, Clock, MapPin, Star } from 'lucide-react';
->>>>>>> 066aab17
 
 const ComplianceDashboard = ({ kitchenId }) => {
   const { token } = useAuth();
@@ -58,7 +55,6 @@
     fetchRegulations();
   }, [complianceData?.state, complianceData?.city, token]);
 
-<<<<<<< HEAD
   const enqueueToast = useCallback((toast) => {
     setToasts((current) => [
       ...current,
@@ -121,7 +117,6 @@
   useEffect(() => {
     if (toasts.length === 0) {
       return undefined;
-=======
   const renderPlanStatus = () => {
     const status = complianceData?.subscription_status;
     if (!status) {
@@ -156,7 +151,6 @@
         return <AlertTriangle className="text-red-500" size={24} />;
       default:
         return <Shield className="text-gray-500" size={24} />;
->>>>>>> 066aab17
     }
 
     const timers = toasts
@@ -247,7 +241,6 @@
                 <X size={16} />
               </button>
             </div>
-<<<<<<< HEAD
           );
         })}
       </div>
@@ -273,7 +266,6 @@
               Your account is currently running in pilot mode. Access may be limited until the pilot ends or is overridden by an
               administrator.
             </p>
-=======
           </div>
           <div className="flex flex-col items-end space-y-2">
             {renderPlanStatus()}
@@ -281,7 +273,6 @@
               <div className="text-2xl font-bold">{complianceData?.risk_score}/100</div>
               <div className="text-sm text-gray-500">Risk Score</div>
             </div>
->>>>>>> 066aab17
           </div>
         </div>
       )}
