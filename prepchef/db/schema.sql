--- conflicted
+++ resolved
@@ -400,7 +400,6 @@
 ALTER TABLE notifications ENABLE ROW LEVEL SECURITY;
 
 -- Sample RLS policies (customize based on your auth system)
-<<<<<<< HEAD
 CREATE POLICY users_select_own ON users
     FOR SELECT USING (id = current_setting('app.user_id')::UUID OR role = 'admin');
 
@@ -445,6 +444,4 @@
 GRANT USAGE ON SCHEMA public TO app_user;
 GRANT SELECT, INSERT, UPDATE ON ALL TABLES IN SCHEMA public TO app_user;
 GRANT USAGE ON ALL SEQUENCES IN SCHEMA public TO app_user;
-=======
-CREATE POLICY users_select_own ON
->>>>>>> 63ed2d92
+CREATE POLICY users_select_own ON