--- conflicted
+++ resolved
@@ -443,9 +443,5 @@
 -- Grant permissions (adjust based on your users)
 GRANT USAGE ON SCHEMA public TO app_user;
 GRANT SELECT, INSERT, UPDATE ON ALL TABLES IN SCHEMA public TO app_user;
-<<<<<<< HEAD
 GRANT USAGE ON ALL SEQUENCES IN SCHEMA public TO app_user;
-=======
-GRANT USAGE ON ALL SEQUENCES IN SCHEMA public TO app_user;
-CREATE POLICY users_select_own ON
->>>>>>> 116ac446
+CREATE POLICY users_select_own ON