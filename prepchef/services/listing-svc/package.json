{
  "name": "@prep/listing-svc",
  "version": "1.0.0",
  "type": "module",
  "main": "dist/index.js",
  "types": "dist/index.d.ts",
  "scripts": {
    "build": "tsc -p tsconfig.json",
    "dev": "tsx watch src/index.ts",
    "start": "node dist/index.js",
    "lint": "echo 'lint stub'",
    "test": "node --test --loader tsx src/tests/**/*.test.ts"
  },
  "dependencies": {
    "fastify": "^4.28.1",
    "zod": "^3.23.8",
    "undici": "^6.19.8",
    "python-shell": "5.0.0",
    "@prep/common": "1.0.0",
<<<<<<< HEAD
    "@prep/logger": "1.0.0"
=======
    "@prep/logger": "1.0.0",
    "@fastify/cors": "^9.0.0",
    "@fastify/jwt": "^7.2.1"
>>>>>>> a434d008
  },
  "devDependencies": {
    "tsx": "^4.16.2",
    "typescript": "^5.6.2"
  }
}<|MERGE_RESOLUTION|>--- conflicted
+++ resolved
@@ -17,13 +17,10 @@
     "undici": "^6.19.8",
     "python-shell": "5.0.0",
     "@prep/common": "1.0.0",
-<<<<<<< HEAD
     "@prep/logger": "1.0.0"
-=======
     "@prep/logger": "1.0.0",
     "@fastify/cors": "^9.0.0",
     "@fastify/jwt": "^7.2.1"
->>>>>>> a434d008
   },
   "devDependencies": {
     "tsx": "^4.16.2",
