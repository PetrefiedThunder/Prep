--- conflicted
+++ resolved
@@ -12,15 +12,8 @@
     "test": "node --test --loader tsx src/tests/**/*.test.ts"
   },
   "dependencies": {
-<<<<<<< HEAD
-    "fastify": "^4.28.1",
-    "@fastify/jwt": "^6.7.1",
-    "zod": "^3.23.8",
-    "undici": "^6.19.8",
-=======
     "@fastify/cors": "^9.0.0",
     "@fastify/jwt": "^7.2.1",
->>>>>>> 33164031
     "@prep/common": "1.0.0",
     "@prep/logger": "1.0.0",
     "fastify": "^4.28.1",
