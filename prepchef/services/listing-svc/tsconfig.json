--- conflicted
+++ resolved
@@ -1,10 +1,8 @@
 {
   "extends": "@prep/tsconfig/tsconfig.base.json",
-<<<<<<< HEAD
   "compilerOptions": { "rootDir": "src", "outDir": "dist" },
   "include": ["src/**/*.ts"],
   "exclude": ["src/tests/**"]
-=======
   "compilerOptions": {
     "rootDir": "src",
     "outDir": "dist"
@@ -19,5 +17,4 @@
     "src/**/*.spec.tsx",
     "src/tests/**"
   ]
->>>>>>> a434d008
 }