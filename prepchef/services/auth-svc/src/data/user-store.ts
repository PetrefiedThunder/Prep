--- conflicted
+++ resolved
@@ -1,18 +1,9 @@
 import { randomUUID } from 'node:crypto';
-<<<<<<< HEAD
-import bcryptjs from 'bcryptjs';
-=======
 import bcrypt from 'bcryptjs';
->>>>>>> 6bb9ddfc
 import { env } from '@prep/config';
 import { getPrismaClient, tryConnect, type DatabaseClient } from '@prep/database';
 import { log } from '@prep/logger';
 
-<<<<<<< HEAD
-const { hash } = bcryptjs;
-
-=======
->>>>>>> 6bb9ddfc
 type UserRole = 'admin' | 'host' | 'renter' | 'support';
 
 export interface UserRecord {
