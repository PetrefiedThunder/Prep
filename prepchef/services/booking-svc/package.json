{
  "name": "@prep/booking-svc",
  "version": "1.0.0",
  "type": "module",
  "main": "dist/index.js",
  "types": "dist/index.d.ts",
  "scripts": {
    "build": "tsc -p tsconfig.json",
    "dev": "tsx watch src/index.ts",
    "start": "node dist/index.js",
    "lint": "echo 'lint stub'",
    "test": "node --test --loader tsx src/tests/**/*.test.ts"
  },
  "dependencies": {
    "fastify": "^4.28.1",
<<<<<<< HEAD
    "@fastify/jwt": "^6.7.1",
=======
>>>>>>> 36044498
    "zod": "^3.23.8",
    "undici": "^6.19.8",
    "@prep/common": "1.0.0",
    "@prep/logger": "1.0.0"
    "@prep/logger": "1.0.0",
    "@fastify/cors": "^9.0.0",
    "@fastify/jwt": "^7.2.1"
  },
  "devDependencies": {
    "tsx": "^4.16.2",
    "typescript": "^5.6.2"
  }
}<|MERGE_RESOLUTION|>--- conflicted
+++ resolved
@@ -13,10 +13,7 @@
   },
   "dependencies": {
     "fastify": "^4.28.1",
-<<<<<<< HEAD
     "@fastify/jwt": "^6.7.1",
-=======
->>>>>>> 36044498
     "zod": "^3.23.8",
     "undici": "^6.19.8",
     "@prep/common": "1.0.0",
