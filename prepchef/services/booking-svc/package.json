--- conflicted
+++ resolved
@@ -9,11 +9,8 @@
     "dev": "tsx watch src/index.ts",
     "start": "node dist/index.js",
     "lint": "echo 'lint stub'",
-<<<<<<< HEAD
     "test": "node --test --loader tsx src/tests/**/*.test.ts"
-=======
     "test": "node --test --loader tsx src/tests/*.test.ts"
->>>>>>> ceaa9740
   },
   "dependencies": {
     "fastify": "^4.28.1",
