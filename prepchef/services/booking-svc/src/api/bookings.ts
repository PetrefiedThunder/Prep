--- conflicted
+++ resolved
@@ -1,10 +1,7 @@
 import { FastifyInstance } from 'fastify';
 import { z } from 'zod';
 import { ApiError } from '@prep/common';
-<<<<<<< HEAD
-=======
 import { BookingService } from '../services/BookingService';
->>>>>>> c05dfc87
 import { getPrismaClient } from '@prep/database';
 import Redis from 'ioredis';
 import { env } from '@prep/config';
@@ -30,13 +27,9 @@
   const redis = new Redis(env.REDIS_URL || 'redis://localhost:6379/0');
   await redis.connect().catch(() => {});
 
-<<<<<<< HEAD
-  app.post('/bookings', async (req, reply) => {
-=======
   const bookingService = new BookingService(prisma, redis);
 
   app.post('/api/bookings', async (req, reply) => {
->>>>>>> c05dfc87
     const parsed = CreateBookingSchema.safeParse(req.body);
 
     if (!parsed.success) {
@@ -46,79 +39,6 @@
       });
     }
 
-<<<<<<< HEAD
-    const { listing_id, renter_id, start_time, end_time } = parsed.data;
-    const startDate = new Date(start_time);
-    const endDate = new Date(end_time);
-
-    try {
-      // Check if listing exists
-      const listing = await prisma.kitchenListing.findUnique({
-        where: { id: listing_id },
-        include: { venue: true }
-      });
-
-      if (!listing || !listing.isActive) {
-        return reply.code(404).send({ error: 'Kitchen listing not found or inactive' });
-      }
-
-      // Check for booking conflicts (simplified - real implementation would use Redis locks)
-      const conflictingBookings = await prisma.booking.findMany({
-        where: {
-          listingId: listing_id,
-          status: { in: ['requested', 'payment_authorized', 'confirmed', 'active'] },
-          OR: [
-            {
-              AND: [
-                { startTime: { lte: startDate } },
-                { endTime: { gt: startDate } }
-              ]
-            },
-            {
-              AND: [
-                { startTime: { lt: endDate } },
-                { endTime: { gte: endDate } }
-              ]
-            },
-            {
-              AND: [
-                { startTime: { gte: startDate } },
-                { endTime: { lte: endDate } }
-              ]
-            }
-          ]
-        }
-      });
-
-      if (conflictingBookings.length > 0) {
-        return reply.code(409).send({ error: 'Kitchen not available for selected time' });
-      }
-
-      // Calculate pricing
-      const hours = (endDate.getTime() - startDate.getTime()) / (1000 * 60 * 60);
-      const subtotalCents = Math.round(hours * listing.hourlyRateCents);
-      const serviceFeeCents = Math.round(subtotalCents * 0.20); // 20% platform fee
-      const taxCents = Math.round((subtotalCents + serviceFeeCents) * 0.085); // 8.5% tax
-      const totalCents = subtotalCents + listing.cleaningFeeCents + serviceFeeCents + taxCents;
-
-      // Create booking
-      const booking = await prisma.booking.create({
-        data: {
-          listingId: listing_id,
-          renterId: renter_id,
-          startTime: startDate,
-          endTime: endDate,
-          status: 'requested',
-          hourlyRateCents: listing.hourlyRateCents,
-          subtotalCents,
-          cleaningFeeCents: listing.cleaningFeeCents,
-          serviceFeeCents,
-          taxCents,
-          totalCents,
-          securityDepositCents: listing.securityDepositCents,
-          paymentStatus: 'pending'
-        }
-=======
     const { listing_id, renter_id, start_time, end_time, hourly_rate_cents, subtotal_cents, service_fee_cents, total_cents } = parsed.data;
 
     try {
@@ -131,24 +51,11 @@
         subtotalCents: subtotal_cents,
         serviceFeeCents: service_fee_cents,
         totalCents: total_cents
->>>>>>> c05dfc87
       });
 
       return reply.code(201).send({
         id: booking.id,
         listing_id: booking.listingId,
-<<<<<<< HEAD
-        status: booking.status,
-        start_time: booking.startTime.toISOString(),
-        end_time: booking.endTime.toISOString(),
-        total_cents: booking.totalCents,
-        breakdown: {
-          subtotal_cents: booking.subtotalCents,
-          cleaning_fee_cents: booking.cleaningFeeCents,
-          service_fee_cents: booking.serviceFeeCents,
-          tax_cents: booking.taxCents
-        }
-=======
         renter_id: booking.renterId,
         start_time: booking.startTime.toISOString(),
         end_time: booking.endTime.toISOString(),
@@ -159,7 +66,6 @@
         total_cents: booking.totalCents,
         created_at: booking.createdAt.toISOString(),
         updated_at: booking.updatedAt.toISOString()
->>>>>>> c05dfc87
       });
 
     } catch (err: any) {
@@ -213,21 +119,6 @@
         return reply.code(404).send({ error: 'Booking not found' });
       }
 
-<<<<<<< HEAD
-      if (booking.status !== 'requested') {
-        return reply.code(400).send({ error: 'Booking cannot be confirmed in current state' });
-      }
-
-      // This will be called from frontend to initiate payment
-      // We'll return the booking details and total for Stripe payment
-      return reply.code(200).send({
-        id: booking.id,
-        total_cents: booking.totalCents,
-        // client_secret will be added by payments-svc
-        ready_for_payment: true
-      });
-
-=======
       return reply.code(200).send({
         id: booking.id,
         listing_id: booking.listingId,
@@ -242,7 +133,6 @@
         created_at: booking.createdAt.toISOString(),
         updated_at: booking.updatedAt.toISOString()
       });
->>>>>>> c05dfc87
     } catch (err) {
       app.log.error(err);
       return reply.code(500).send({ error: 'Failed to confirm booking' });
@@ -250,10 +140,6 @@
   });
 
   app.addHook('onClose', async () => {
-<<<<<<< HEAD
-    await prisma.$disconnect();
-=======
->>>>>>> c05dfc87
     await redis.quit();
     await prisma.$disconnect();
   });
