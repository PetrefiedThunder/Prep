{
  "name": "@prep/notif-svc",
  "version": "1.0.0",
  "type": "module",
  "main": "dist/index.js",
  "types": "dist/index.d.ts",
  "scripts": {
    "build": "tsc -p tsconfig.json",
    "dev": "tsx watch src/index.ts",
    "start": "node dist/index.js",
    "lint": "echo 'lint stub'",
<<<<<<< HEAD
    "test": "node --test --import tsx src/tests/*.test.ts"
=======
    "test": "node --test --import tsx src/tests/websocket.test.ts src/tests/notifications.test.ts src/tests/preferences.test.ts"
>>>>>>> 6bb9ddfc
  },
  "dependencies": {
    "@fastify/cors": "^9.0.0",
    "@fastify/jwt": "^7.2.1",
    "@fastify/websocket": "^8.3.1",
    "@prep/common": "1.0.0",
    "@prep/logger": "1.0.0",
    "fastify": "^4.28.1",
    "ioredis": "^5.4.1",
    "undici": "^6.19.8",
    "ws": "^8.18.0",
    "zod": "^3.23.8"
  },
  "devDependencies": {
    "tsx": "^4.16.2",
    "typescript": "^5.6.2",
    "@types/node": "^20.0.0"
  }
}<|MERGE_RESOLUTION|>--- conflicted
+++ resolved
@@ -9,11 +9,7 @@
     "dev": "tsx watch src/index.ts",
     "start": "node dist/index.js",
     "lint": "echo 'lint stub'",
-<<<<<<< HEAD
-    "test": "node --test --import tsx src/tests/*.test.ts"
-=======
     "test": "node --test --import tsx src/tests/websocket.test.ts src/tests/notifications.test.ts src/tests/preferences.test.ts"
->>>>>>> 6bb9ddfc
   },
   "dependencies": {
     "@fastify/cors": "^9.0.0",
