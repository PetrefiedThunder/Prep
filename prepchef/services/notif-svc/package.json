{
  "name": "@prep/notif-svc",
  "version": "1.0.0",
  "type": "module",
  "main": "dist/index.js",
  "types": "dist/index.d.ts",
  "scripts": {
    "build": "tsc -p tsconfig.json",
    "dev": "tsx watch src/index.ts",
    "start": "node dist/index.js",
    "lint": "echo 'lint stub'",
    "test": "node --test --loader tsx src/tests/**/*.test.ts"
  },
  "dependencies": {
    "fastify": "^4.28.1",
    "zod": "^3.23.8",
    "undici": "^6.19.8",
    "@prep/common": "1.0.0",
    "@prep/logger": "1.0.0"
    "@prep/logger": "1.0.0",
    "@fastify/cors": "^9.0.0",
<<<<<<< HEAD
    "@fastify/jwt": "^6.7.1"
=======
    "@fastify/jwt": "^7.2.1"
>>>>>>> 36044498
  },
  "devDependencies": {
    "tsx": "^4.16.2",
    "typescript": "^5.6.2"
  }
}<|MERGE_RESOLUTION|>--- conflicted
+++ resolved
@@ -19,11 +19,8 @@
     "@prep/logger": "1.0.0"
     "@prep/logger": "1.0.0",
     "@fastify/cors": "^9.0.0",
-<<<<<<< HEAD
     "@fastify/jwt": "^6.7.1"
-=======
     "@fastify/jwt": "^7.2.1"
->>>>>>> 36044498
   },
   "devDependencies": {
     "tsx": "^4.16.2",
