"""Vercel-compatible FastAPI entrypoint that exposes the Prep API surface."""

from __future__ import annotations

from fastapi import APIRouter, FastAPI, Request, Response
import ipaddress
from datetime import UTC, datetime
from typing import Sequence

import jwt
from fastapi import APIRouter, Depends, FastAPI, Header, HTTPException, Request, status
from fastapi import APIRouter, Depends, FastAPI
from collections.abc import Iterable
from importlib import import_module

from fastapi import APIRouter, FastAPI
from fastapi.middleware.cors import CORSMiddleware

<<<<<<< HEAD
=======
try:  # pragma: no cover - fallback for stubbed services with syntax issues
    from apps.compliance_service.main import app as compliance_app
except (SyntaxError, ImportError):  # pragma: no cover
    compliance_app = FastAPI(title="Compliance Service (unavailable)")
try:  # pragma: no cover - inventory service may have incompatible stubs
    from apps.inventory_service.main import app as inventory_app
except (SyntaxError, ImportError):  # pragma: no cover
    inventory_app = FastAPI(title="Inventory Service (unavailable)")


def _load_router(module_path: str, attr: str = "router") -> APIRouter:
    """Load an APIRouter from the provided module path, returning an empty router when unavailable."""

    try:
        module = import_module(module_path)
    except Exception:  # pragma: no cover - optional router modules may have missing deps
        return APIRouter()

    router_obj = getattr(module, attr, None)
    return router_obj if isinstance(router_obj, APIRouter) else APIRouter()


ledger_router = _load_router("prep.accounting", "ledger_router")
platform_router = _load_router("prep.platform.api")
mobile_router = _load_router("prep.mobile.api")
admin_router = _load_router("prep.admin.api")
analytics_router = _load_router("prep.analytics.dashboard_api")
host_metrics_router = _load_router("prep.analytics.host_metrics_api")
advanced_analytics_router = _load_router("prep.analytics.advanced_api")
matching_router = _load_router("prep.matching.api")
reviews_router = _load_router("prep.reviews.api")
ratings_router = _load_router("prep.ratings.api")
cities_router = _load_router("prep.cities.api")
kitchen_cam_router = _load_router("prep.kitchen_cam.api")
payments_router = _load_router("prep.payments.api")
pos_router = _load_router("prep.pos.api")
test_data_router = _load_router("prep.test_data")
space_optimizer_router = _load_router("api.space_optimizer")
integrations_router = _load_router("prep.integrations.api")
monitoring_router = _load_router("prep.monitoring.api")
verification_tasks_router = _load_router("prep.verification_tasks.api")
square_kds_router = _load_router("api.webhooks.square_kds")
logistics_router = _load_router("prep.logistics.api")
deliveries_router = _load_router("prep.api.deliveries")
orders_router = _load_router("prep.api.orders")

try:  # pragma: no cover - observability hooks are optional in tests
    from modules.observability import DEFAULT_TARGETED_ROUTES, configure_fastapi_tracing
except Exception:  # pragma: no cover
    DEFAULT_TARGETED_ROUTES: tuple[str, ...] = ()

    def configure_fastapi_tracing(app: FastAPI, targeted_routes: Iterable[str] | None = None) -> None:  # type: ignore[override]
        return None

try:  # pragma: no cover - integration runtime hooks may pull optional deps
    from prep.integrations.runtime import configure_integration_event_consumers
except Exception:  # pragma: no cover

    def configure_integration_event_consumers(app: FastAPI) -> None:  # type: ignore[override]
        return None

from api.routes.city_fees import router as city_fees_router
from api.routes.diff import router as city_diff_router
from apps.compliance_service.main import app as compliance_app
from prep.accounting import ledger_router
from apps.inventory_service.main import app as inventory_app
from prep.admin.api import router as admin_router
from prep.analytics.advanced_api import router as advanced_analytics_router
from prep.analytics.dashboard_api import router as analytics_router
from prep.analytics.host_metrics_api import router as host_metrics_router
from apps.api_gateway.routes.city import router as city_fees_router
from prep.cities.api import router as cities_router
from prep.api.deliveries import router as deliveries_router
from prep.api.orders import router as orders_router
from prep.kitchen_cam.api import router as kitchen_cam_router
from prep.integrations.api import router as integrations_router
from prep.matching.api import router as matching_router
from prep.mobile.api import router as mobile_router
from prep.auth.dependencies import enforce_allowlists, require_active_session
from prep.auth.rbac import RBACMiddleware
from prep.platform.api import auth_router, router as platform_router
from prep.payments.api import router as payments_router
from prep.ratings.api import router as ratings_router
from prep.reviews.api import router as reviews_router
from prep.test_data import router as test_data_router

from api.space_optimizer import router as space_optimizer_router
from prep.verification_tasks.api import router as verification_tasks_router
>>>>>>> 83f9a8a3
from modules.observability import DEFAULT_TARGETED_ROUTES, configure_fastapi_tracing
from prep.integrations.runtime import configure_integration_event_consumers
<<<<<<< HEAD
=======
from prep.pos.api import router as pos_router
from prep.api.middleware import IdempotencyMiddleware
from prep.auth.rbac import RBACMiddleware, RBAC_ROLES
from prep.cache import RedisProtocol, get_redis
from prep.settings import Settings, get_settings


def _ip_in_allowlist(ip: str, allowlist: Sequence[str]) -> bool:
    try:
        ip_obj = ipaddress.ip_address(ip)
    except ValueError:
        return False

    for entry in allowlist:
        value = entry.strip()
        if not value:
            continue
        if value == "*":
            return True
        try:
            network = ipaddress.ip_network(value, strict=False)
        except ValueError:
            if value == ip:
                return True
        else:
            if ip_obj in network:
                return True
    return False


async def enforce_client_allowlist(
    request: Request,
    settings: Settings = Depends(get_settings),
    device_id: str | None = Header(default=None, alias="X-Device-ID"),
) -> None:
    client_host = request.client.host if request.client else None
    if settings.auth_ip_allowlist:
        if not client_host or not _ip_in_allowlist(client_host, settings.auth_ip_allowlist):
            raise HTTPException(
                status_code=status.HTTP_403_FORBIDDEN,
                detail="Request IP address is not allowed",
            )
    if settings.auth_device_allowlist:
        if device_id is None or device_id not in settings.auth_device_allowlist:
            raise HTTPException(
                status_code=status.HTTP_403_FORBIDDEN,
                detail="Device is not authorized",
            )


async def enforce_active_session(
    request: Request,
    cache: RedisProtocol = Depends(get_redis),
    settings: Settings = Depends(get_settings),
) -> None:
    authorization = request.headers.get("Authorization")
    if not authorization or not authorization.lower().startswith("bearer "):
        return

    token = authorization.split(" ", 1)[1].strip()
    if not token:
        raise HTTPException(
            status_code=status.HTTP_401_UNAUTHORIZED,
            detail="Invalid authorization header",
        )

    try:
        payload = jwt.decode(token, settings.secret_key, algorithms=("HS256",))
    except jwt.ExpiredSignatureError:
        raise HTTPException(
            status_code=status.HTTP_401_UNAUTHORIZED,
            detail="Session token expired",
        )
    except jwt.PyJWTError:
        raise HTTPException(
            status_code=status.HTTP_401_UNAUTHORIZED,
            detail="Invalid session token",
        )

    exp = payload.get("exp")
    if exp is not None:
        expires_at = datetime.fromtimestamp(int(exp), tz=UTC)
        if expires_at < datetime.now(UTC):
            raise HTTPException(
                status_code=status.HTTP_401_UNAUTHORIZED,
                detail="Session token expired",
            )

    cache_key = f"session:{token}"
    cached = await cache.get(cache_key)
    if cached is None:
        raise HTTPException(
            status_code=status.HTTP_401_UNAUTHORIZED,
            detail="Session is no longer active",
        )
from prep.settings import get_settings
>>>>>>> 83f9a8a3


def _build_router(*, include_full: bool) -> APIRouter:
    """Aggregate the project's routers into a single API surface."""

<<<<<<< HEAD
    router = APIRouter()
    if include_full:
        from prep.accounting import ledger_router
        from prep.platform.api import router as platform_router
        from prep.mobile.api import router as mobile_router
        from prep.admin.api import router as admin_router
        from prep.analytics.dashboard_api import router as analytics_router
        from prep.analytics.host_metrics_api import router as host_metrics_router
        from prep.analytics.advanced_api import router as advanced_analytics_router
        from prep.matching.api import router as matching_router
        from prep.reviews.api import router as reviews_router
        from prep.ratings.api import router as ratings_router
        from prep.cities.api import router as cities_router
        from prep.kitchen_cam.api import router as kitchen_cam_router
        from prep.payments.api import router as payments_router
        from prep.pos.api import router as pos_router
        from prep.test_data import router as test_data_router
        from api.space_optimizer import router as space_optimizer_router
        from prep.integrations.api import router as integrations_router
        from prep.monitoring.api import router as monitoring_router
        from prep.verification_tasks.api import router as verification_tasks_router
        from api.webhooks.square_kds import router as square_kds_router
        from prep.logistics.api import router as logistics_router
        from prep.api.deliveries import router as deliveries_router
        from prep.api.orders import router as orders_router

        router.include_router(ledger_router)
        router.include_router(platform_router)
        router.include_router(mobile_router)
        router.include_router(admin_router)
        router.include_router(analytics_router)
        router.include_router(host_metrics_router)
        router.include_router(advanced_analytics_router)
        router.include_router(matching_router)
        router.include_router(reviews_router)
        router.include_router(ratings_router)
        router.include_router(cities_router)
        router.include_router(kitchen_cam_router)
        router.include_router(payments_router)
        router.include_router(pos_router)
        router.include_router(test_data_router)
        router.include_router(space_optimizer_router)
        router.include_router(integrations_router)
        router.include_router(monitoring_router)
        router.include_router(verification_tasks_router)
        router.include_router(square_kds_router)
        router.include_router(logistics_router)
        router.include_router(deliveries_router)
        router.include_router(orders_router)

    from api.routes.city_fees import router as city_fees_router
    from api.routes.diff import router as city_diff_router

=======
    router = APIRouter(dependencies=[Depends(enforce_allowlists), Depends(require_active_session)])
    router.include_router(ledger_router)
    router.include_router(auth_router)
    router.include_router(platform_router)
    router.include_router(mobile_router)
    router.include_router(admin_router)
    router.include_router(analytics_router)
    router.include_router(host_metrics_router)
    router.include_router(advanced_analytics_router)
    router.include_router(matching_router)
    router.include_router(reviews_router)
    router.include_router(ratings_router)
    router.include_router(cities_router)
    router.include_router(kitchen_cam_router)
    router.include_router(payments_router)
    router.include_router(pos_router)
    router.include_router(test_data_router)
    router.include_router(space_optimizer_router)
    router.include_router(integrations_router)
    router.include_router(monitoring_router)
    router.include_router(verification_tasks_router)
    router.include_router(square_kds_router)
    router.include_router(logistics_router)
    router.include_router(deliveries_router)
    router.include_router(orders_router)
    router.include_router(city_fees_router, prefix="/city", tags=["city"])
    router.include_router(city_diff_router)
>>>>>>> 83f9a8a3
    router.include_router(city_fees_router)
    router.include_router(city_diff_router)
    return router


def create_app(*, include_full_router: bool = True, include_legacy_mounts: bool = True) -> FastAPI:
    """Instantiate the FastAPI application used by Vercel."""

    settings = get_settings()
    app = FastAPI(title="Prep API Gateway", version="1.0.0")

    settings = get_settings()
    app.add_middleware(
        RBACMiddleware,
        settings=settings,
        route_roles={
            "/api/v1/admin": {"operator_admin"},
            "/api/v1/analytics": {"operator_admin", "support_analyst"},
            "/api/v1/matching": {"operator_admin", "support_analyst"},
            "/api/v1/cities": {"operator_admin", "city_reviewer"},
            "/api/v1/platform": set(RBAC_ROLES),
        },
        exempt_paths=(
            "/healthz",
            "/docs",
            "/openapi.json",
            "/api/v1/platform/users/register",
            "/api/v1/platform/auth/login",
            "/api/v1/platform/auth/token",
            "/api/v1/platform/auth/refresh",
        ),
    )

    configure_fastapi_tracing(app, targeted_routes=DEFAULT_TARGETED_ROUTES)

    app.add_middleware(RBACMiddleware, settings=settings)

    app.add_middleware(
        CORSMiddleware,
        allow_origins=["*"],
        allow_methods=["*"],
        allow_headers=["*"],
        allow_credentials=False,
    )
    app.add_middleware(IdempotencyMiddleware)

<<<<<<< HEAD
    app.include_router(_build_router(include_full=include_full_router))
    if include_full_router:
        configure_integration_event_consumers(app)
=======
    security_dependencies = [Depends(enforce_client_allowlist), Depends(enforce_active_session)]
    app.include_router(_build_router(), dependencies=security_dependencies)
    configure_integration_event_consumers(app)
    app.include_router(_build_router())
    try:  # pragma: no cover - integrations may require external services
        configure_integration_event_consumers(app)
    except RuntimeError:
        pass

    API_VERSION = "v1"
    sunset_date = "Wed, 01 Jan 2025 00:00:00 GMT"

    @app.middleware("http")
    async def _apply_version_headers(request: Request, call_next):
        response: Response = await call_next(request)
        response.headers.setdefault("X-API-Version", API_VERSION)
        if not request.url.path.startswith(f"/api/{API_VERSION}"):
            response.headers.setdefault("Deprecation", f"version={API_VERSION}-1")
            response.headers.setdefault("Sunset", sunset_date)
        return response

    @app.get("/v1", tags=["meta"])
    async def version_guidance() -> dict[str, str]:
        """Communicate stable API versioning guidance to integrators."""

        return {
            "version": API_VERSION,
            "status": "stable",
            "guidance": "All new integrations should target /api/v1 endpoints. Unversioned paths will sunset soon.",
            "sunset": sunset_date,
        }

    @app.middleware("http")
    async def add_version_headers(request, call_next):  # type: ignore[override]
        response = await call_next(request)
        response.headers.setdefault("X-API-Version", "v1")
        if request.url.path.startswith("/api/v1"):
            response.headers.setdefault("Deprecation", "false")
        else:
            sunset = "2024-12-31T00:00:00Z"
            response.headers.setdefault(
                "Deprecation", f'true; sunset="{sunset}"; version="v0"'
            )
            response.headers.setdefault("Sunset", sunset)
        return response
>>>>>>> 83f9a8a3

    @app.get("/healthz", tags=["health"])
    async def healthcheck() -> dict[str, str]:
        """Lightweight readiness probe for hosting platforms."""

        return {"status": "ok"}

<<<<<<< HEAD
    if include_legacy_mounts:
        from apps.compliance_service.main import app as compliance_app
        from apps.inventory_service.main import app as inventory_app

        app.mount("/compliance", compliance_app)
        app.mount("/inventory", inventory_app)
=======
    @app.get(
        "/v1",
        tags=["meta"],
        summary="API versioning guidance",
        description="Document the supported Prep API versions and deprecation schedule.",
    )
    async def version_metadata() -> dict[str, object]:
        """Publish versioning expectations for API consumers."""

        sunset = "2024-12-31T00:00:00Z"
        return {
            "current_version": "v1",
            "recommended_base_path": "/api/v1",
            "sunset": sunset,
            "deprecation_policy": "Older prefixes receive Deprecation and Sunset headers to signal migration timelines.",
        }

    app.mount("/compliance", compliance_app)
    app.mount("/inventory", inventory_app)
>>>>>>> 83f9a8a3

    return app


app = create_app(include_full_router=False, include_legacy_mounts=False)<|MERGE_RESOLUTION|>--- conflicted
+++ resolved
@@ -16,8 +16,6 @@
 from fastapi import APIRouter, FastAPI
 from fastapi.middleware.cors import CORSMiddleware
 
-<<<<<<< HEAD
-=======
 try:  # pragma: no cover - fallback for stubbed services with syntax issues
     from apps.compliance_service.main import app as compliance_app
 except (SyntaxError, ImportError):  # pragma: no cover
@@ -106,11 +104,8 @@
 
 from api.space_optimizer import router as space_optimizer_router
 from prep.verification_tasks.api import router as verification_tasks_router
->>>>>>> 83f9a8a3
 from modules.observability import DEFAULT_TARGETED_ROUTES, configure_fastapi_tracing
 from prep.integrations.runtime import configure_integration_event_consumers
-<<<<<<< HEAD
-=======
 from prep.pos.api import router as pos_router
 from prep.api.middleware import IdempotencyMiddleware
 from prep.auth.rbac import RBACMiddleware, RBAC_ROLES
@@ -207,13 +202,11 @@
             detail="Session is no longer active",
         )
 from prep.settings import get_settings
->>>>>>> 83f9a8a3
 
 
 def _build_router(*, include_full: bool) -> APIRouter:
     """Aggregate the project's routers into a single API surface."""
 
-<<<<<<< HEAD
     router = APIRouter()
     if include_full:
         from prep.accounting import ledger_router
@@ -267,7 +260,6 @@
     from api.routes.city_fees import router as city_fees_router
     from api.routes.diff import router as city_diff_router
 
-=======
     router = APIRouter(dependencies=[Depends(enforce_allowlists), Depends(require_active_session)])
     router.include_router(ledger_router)
     router.include_router(auth_router)
@@ -295,7 +287,6 @@
     router.include_router(orders_router)
     router.include_router(city_fees_router, prefix="/city", tags=["city"])
     router.include_router(city_diff_router)
->>>>>>> 83f9a8a3
     router.include_router(city_fees_router)
     router.include_router(city_diff_router)
     return router
@@ -342,11 +333,9 @@
     )
     app.add_middleware(IdempotencyMiddleware)
 
-<<<<<<< HEAD
     app.include_router(_build_router(include_full=include_full_router))
     if include_full_router:
         configure_integration_event_consumers(app)
-=======
     security_dependencies = [Depends(enforce_client_allowlist), Depends(enforce_active_session)]
     app.include_router(_build_router(), dependencies=security_dependencies)
     configure_integration_event_consumers(app)
@@ -392,7 +381,6 @@
             )
             response.headers.setdefault("Sunset", sunset)
         return response
->>>>>>> 83f9a8a3
 
     @app.get("/healthz", tags=["health"])
     async def healthcheck() -> dict[str, str]:
@@ -400,14 +388,12 @@
 
         return {"status": "ok"}
 
-<<<<<<< HEAD
     if include_legacy_mounts:
         from apps.compliance_service.main import app as compliance_app
         from apps.inventory_service.main import app as inventory_app
 
         app.mount("/compliance", compliance_app)
         app.mount("/inventory", inventory_app)
-=======
     @app.get(
         "/v1",
         tags=["meta"],
@@ -427,7 +413,6 @@
 
     app.mount("/compliance", compliance_app)
     app.mount("/inventory", inventory_app)
->>>>>>> 83f9a8a3
 
     return app
 
