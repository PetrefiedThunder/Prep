--- conflicted
+++ resolved
@@ -15,10 +15,6 @@
 from middleware.audit_logger import audit_logger
 from prep.auth.dependencies import enforce_allowlists, require_active_session
 from prep.auth.rbac import RBAC_ROLES, RBACMiddleware
-<<<<<<< HEAD
-from prep.database import get_session_factory
-=======
->>>>>>> de54ee76
 from prep.integrations.runtime import configure_integration_event_consumers
 from prep.settings import get_settings
 
@@ -120,15 +116,6 @@
     router = APIRouter(dependencies=[Depends(enforce_allowlists), Depends(require_active_session)])
 
     if include_full:
-<<<<<<< HEAD
-        for module_path, attr in CORE_ROUTER_MODULES:
-            router.include_router(_load_router(module_path, attr))
-
-        for module_path, attr in OPTIONAL_ROUTER_MODULES:
-            candidate = _load_router(module_path, attr)
-            if candidate.routes:
-                router.include_router(candidate)
-=======
         router.include_router(_load_router("prep.ledger.api", "ledger_router"))
         router.include_router(_load_router("prep.auth.api", "auth_router"))
         router.include_router(_load_router("prep.platform.api", "platform_router"))
@@ -159,7 +146,6 @@
         router.include_router(_load_router("prep.logistics.api", "logistics_router"))
         router.include_router(_load_router("prep.deliveries.api", "deliveries_router"))
         router.include_router(_load_router("prep.orders.api", "orders_router"))
->>>>>>> de54ee76
 
     router.include_router(_load_router("api.routes.debug", "debug_router"))
     router.include_router(
@@ -202,13 +188,8 @@
         ),
     )
 
-<<<<<<< HEAD
-    configure_fastapi_tracing(app, targeted_routes=DEFAULT_TARGETED_ROUTES)
-
-=======
     # SECURITY FIX: Use specific origins instead of wildcard to prevent CSRF attacks
     # Configure allowed origins from environment variable
->>>>>>> de54ee76
     allowed_origins = os.getenv(
         "ALLOWED_ORIGINS", "http://localhost:3000,http://localhost:8000"
     ).split(",")
@@ -229,13 +210,9 @@
     api_router = _build_router(include_full=include_full_router)
     app.include_router(api_router, dependencies=security_dependencies)
 
-<<<<<<< HEAD
-    with suppress(RuntimeError):  # pragma: no cover - integrations may require external services
-=======
     with contextlib.suppress(
         RuntimeError
     ):  # pragma: no cover - integrations may require external services
->>>>>>> de54ee76
         configure_integration_event_consumers(app)
 
     @app.get("/healthz", include_in_schema=False)
