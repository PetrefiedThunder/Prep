--- conflicted
+++ resolved
@@ -2,20 +2,17 @@
 
 from __future__ import annotations
 
-<<<<<<< HEAD
 import ipaddress
 from datetime import UTC, datetime
 from typing import Sequence
 
 import jwt
 from fastapi import APIRouter, Depends, FastAPI, Header, HTTPException, Request, status
-=======
 from fastapi import APIRouter, Depends, FastAPI
 from collections.abc import Iterable
 from importlib import import_module
 
 from fastapi import APIRouter, FastAPI
->>>>>>> 12bff490
 from fastapi.middleware.cors import CORSMiddleware
 
 try:  # pragma: no cover - fallback for stubbed services with syntax issues
@@ -112,7 +109,6 @@
 from prep.monitoring.api import router as monitoring_router
 from prep.integrations.runtime import configure_integration_event_consumers
 from prep.pos.api import router as pos_router
-<<<<<<< HEAD
 from prep.auth.rbac import RBACMiddleware, RBAC_ROLES
 from prep.cache import RedisProtocol, get_redis
 from prep.settings import Settings, get_settings
@@ -206,9 +202,7 @@
             status_code=status.HTTP_401_UNAUTHORIZED,
             detail="Session is no longer active",
         )
-=======
 from prep.settings import get_settings
->>>>>>> 12bff490
 
 
 def _build_router() -> APIRouter:
@@ -285,17 +279,14 @@
         allow_credentials=False,
     )
 
-<<<<<<< HEAD
     security_dependencies = [Depends(enforce_client_allowlist), Depends(enforce_active_session)]
     app.include_router(_build_router(), dependencies=security_dependencies)
     configure_integration_event_consumers(app)
-=======
     app.include_router(_build_router())
     try:  # pragma: no cover - integrations may require external services
         configure_integration_event_consumers(app)
     except RuntimeError:
         pass
->>>>>>> 12bff490
 
     @app.get("/healthz", tags=["health"])
     async def healthcheck() -> dict[str, str]:
