"""Vercel-compatible FastAPI entrypoint that exposes the Prep API surface."""

from __future__ import annotations

<<<<<<< HEAD
from fastapi import APIRouter, Depends, FastAPI
=======
from collections.abc import Iterable
from importlib import import_module

from fastapi import APIRouter, FastAPI
>>>>>>> 07b6835a
from fastapi.middleware.cors import CORSMiddleware

try:  # pragma: no cover - fallback for stubbed services with syntax issues
    from apps.compliance_service.main import app as compliance_app
except (SyntaxError, ImportError):  # pragma: no cover
    compliance_app = FastAPI(title="Compliance Service (unavailable)")
try:  # pragma: no cover - inventory service may have incompatible stubs
    from apps.inventory_service.main import app as inventory_app
except (SyntaxError, ImportError):  # pragma: no cover
    inventory_app = FastAPI(title="Inventory Service (unavailable)")


def _load_router(module_path: str, attr: str = "router") -> APIRouter:
    """Load an APIRouter from the provided module path, returning an empty router when unavailable."""

    try:
        module = import_module(module_path)
    except Exception:  # pragma: no cover - optional router modules may have missing deps
        return APIRouter()

    router_obj = getattr(module, attr, None)
    return router_obj if isinstance(router_obj, APIRouter) else APIRouter()


ledger_router = _load_router("prep.accounting", "ledger_router")
platform_router = _load_router("prep.platform.api")
mobile_router = _load_router("prep.mobile.api")
admin_router = _load_router("prep.admin.api")
analytics_router = _load_router("prep.analytics.dashboard_api")
host_metrics_router = _load_router("prep.analytics.host_metrics_api")
advanced_analytics_router = _load_router("prep.analytics.advanced_api")
matching_router = _load_router("prep.matching.api")
reviews_router = _load_router("prep.reviews.api")
ratings_router = _load_router("prep.ratings.api")
cities_router = _load_router("prep.cities.api")
kitchen_cam_router = _load_router("prep.kitchen_cam.api")
payments_router = _load_router("prep.payments.api")
pos_router = _load_router("prep.pos.api")
test_data_router = _load_router("prep.test_data")
space_optimizer_router = _load_router("api.space_optimizer")
integrations_router = _load_router("prep.integrations.api")
monitoring_router = _load_router("prep.monitoring.api")
verification_tasks_router = _load_router("prep.verification_tasks.api")
square_kds_router = _load_router("api.webhooks.square_kds")
logistics_router = _load_router("prep.logistics.api")
deliveries_router = _load_router("prep.api.deliveries")
orders_router = _load_router("prep.api.orders")

try:  # pragma: no cover - observability hooks are optional in tests
    from modules.observability import DEFAULT_TARGETED_ROUTES, configure_fastapi_tracing
except Exception:  # pragma: no cover
    DEFAULT_TARGETED_ROUTES: tuple[str, ...] = ()

    def configure_fastapi_tracing(app: FastAPI, targeted_routes: Iterable[str] | None = None) -> None:  # type: ignore[override]
        return None

try:  # pragma: no cover - integration runtime hooks may pull optional deps
    from prep.integrations.runtime import configure_integration_event_consumers
except Exception:  # pragma: no cover

    def configure_integration_event_consumers(app: FastAPI) -> None:  # type: ignore[override]
        return None

from api.routes.city_fees import router as city_fees_router
from api.routes.diff import router as city_diff_router
from apps.compliance_service.main import app as compliance_app
from prep.accounting import ledger_router
from apps.inventory_service.main import app as inventory_app
from prep.admin.api import router as admin_router
from prep.analytics.advanced_api import router as advanced_analytics_router
from prep.analytics.dashboard_api import router as analytics_router
from prep.analytics.host_metrics_api import router as host_metrics_router
from apps.api_gateway.routes.city import router as city_fees_router
from prep.cities.api import router as cities_router
from prep.api.deliveries import router as deliveries_router
from prep.api.orders import router as orders_router
from prep.kitchen_cam.api import router as kitchen_cam_router
from prep.integrations.api import router as integrations_router
from prep.matching.api import router as matching_router
from prep.mobile.api import router as mobile_router
from prep.auth.dependencies import enforce_allowlists, require_active_session
from prep.auth.rbac import RBACMiddleware
from prep.platform.api import auth_router, router as platform_router
from prep.payments.api import router as payments_router
from prep.ratings.api import router as ratings_router
from prep.reviews.api import router as reviews_router
from prep.test_data import router as test_data_router

from api.space_optimizer import router as space_optimizer_router
from prep.verification_tasks.api import router as verification_tasks_router
from modules.observability import DEFAULT_TARGETED_ROUTES, configure_fastapi_tracing
from api.webhooks.square_kds import router as square_kds_router
from prep.logistics.api import router as logistics_router
from prep.monitoring.api import router as monitoring_router
from prep.integrations.runtime import configure_integration_event_consumers
from prep.pos.api import router as pos_router
from prep.settings import get_settings


def _build_router() -> APIRouter:
    """Aggregate the project's routers into a single API surface."""

    router = APIRouter(dependencies=[Depends(enforce_allowlists), Depends(require_active_session)])
    router.include_router(ledger_router)
    router.include_router(auth_router)
    router.include_router(platform_router)
    router.include_router(mobile_router)
    router.include_router(admin_router)
    router.include_router(analytics_router)
    router.include_router(host_metrics_router)
    router.include_router(advanced_analytics_router)
    router.include_router(matching_router)
    router.include_router(reviews_router)
    router.include_router(ratings_router)
    router.include_router(cities_router)
    router.include_router(kitchen_cam_router)
    router.include_router(payments_router)
    router.include_router(pos_router)
    router.include_router(test_data_router)
    router.include_router(space_optimizer_router)
    router.include_router(integrations_router)
    router.include_router(monitoring_router)
    router.include_router(verification_tasks_router)
    router.include_router(square_kds_router)
    router.include_router(logistics_router)
    router.include_router(deliveries_router)
    router.include_router(orders_router)
    router.include_router(city_fees_router, prefix="/city", tags=["city"])
    router.include_router(city_diff_router)
    router.include_router(city_fees_router)
    return router


def create_app() -> FastAPI:
    """Instantiate the FastAPI application used by Vercel."""

    settings = get_settings()
    app = FastAPI(title="Prep API Gateway", version="1.0.0")

    configure_fastapi_tracing(app, targeted_routes=DEFAULT_TARGETED_ROUTES)

    app.add_middleware(RBACMiddleware, settings=settings)

    app.add_middleware(
        CORSMiddleware,
        allow_origins=["*"],
        allow_methods=["*"],
        allow_headers=["*"],
        allow_credentials=False,
    )

    app.include_router(_build_router())
    try:  # pragma: no cover - integrations may require external services
        configure_integration_event_consumers(app)
    except RuntimeError:
        pass

    @app.get("/healthz", tags=["health"])
    async def healthcheck() -> dict[str, str]:
        """Lightweight readiness probe for hosting platforms."""

        return {"status": "ok"}

    app.mount("/compliance", compliance_app)
    app.mount("/inventory", inventory_app)

    return app


app = create_app()<|MERGE_RESOLUTION|>--- conflicted
+++ resolved
@@ -2,14 +2,11 @@
 
 from __future__ import annotations
 
-<<<<<<< HEAD
 from fastapi import APIRouter, Depends, FastAPI
-=======
 from collections.abc import Iterable
 from importlib import import_module
 
 from fastapi import APIRouter, FastAPI
->>>>>>> 07b6835a
 from fastapi.middleware.cors import CORSMiddleware
 
 try:  # pragma: no cover - fallback for stubbed services with syntax issues
