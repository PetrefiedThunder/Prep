--- conflicted
+++ resolved
@@ -2,9 +2,7 @@
 
 from __future__ import annotations
 
-<<<<<<< HEAD
 from fastapi import APIRouter, FastAPI, Request, Response
-=======
 import ipaddress
 from datetime import UTC, datetime
 from typing import Sequence
@@ -16,7 +14,6 @@
 from importlib import import_module
 
 from fastapi import APIRouter, FastAPI
->>>>>>> abc33164
 from fastapi.middleware.cors import CORSMiddleware
 
 try:  # pragma: no cover - fallback for stubbed services with syntax issues
@@ -113,9 +110,7 @@
 from prep.monitoring.api import router as monitoring_router
 from prep.integrations.runtime import configure_integration_event_consumers
 from prep.pos.api import router as pos_router
-<<<<<<< HEAD
 from prep.api.middleware import IdempotencyMiddleware
-=======
 from prep.auth.rbac import RBACMiddleware, RBAC_ROLES
 from prep.cache import RedisProtocol, get_redis
 from prep.settings import Settings, get_settings
@@ -210,7 +205,6 @@
             detail="Session is no longer active",
         )
 from prep.settings import get_settings
->>>>>>> abc33164
 
 
 def _build_router() -> APIRouter:
