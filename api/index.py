"""Vercel-compatible FastAPI entrypoint that exposes the Prep API surface."""

from __future__ import annotations

from fastapi import APIRouter, FastAPI, Request, Response
import ipaddress
from datetime import UTC, datetime
from typing import Sequence

import jwt
from fastapi import APIRouter, Depends, FastAPI, Header, HTTPException, Request, status
from fastapi import APIRouter, Depends, FastAPI
from collections.abc import Iterable
from importlib import import_module

from fastapi import APIRouter, FastAPI
from fastapi.middleware.cors import CORSMiddleware

try:  # pragma: no cover - fallback for stubbed services with syntax issues
    from apps.compliance_service.main import app as compliance_app
except (SyntaxError, ImportError):  # pragma: no cover
    compliance_app = FastAPI(title="Compliance Service (unavailable)")
try:  # pragma: no cover - inventory service may have incompatible stubs
    from apps.inventory_service.main import app as inventory_app
except (SyntaxError, ImportError):  # pragma: no cover
    inventory_app = FastAPI(title="Inventory Service (unavailable)")


def _load_router(module_path: str, attr: str = "router") -> APIRouter:
    """Load an APIRouter from the provided module path, returning an empty router when unavailable."""

    try:
        module = import_module(module_path)
    except Exception:  # pragma: no cover - optional router modules may have missing deps
        return APIRouter()

    router_obj = getattr(module, attr, None)
    return router_obj if isinstance(router_obj, APIRouter) else APIRouter()


ledger_router = _load_router("prep.accounting", "ledger_router")
platform_router = _load_router("prep.platform.api")
mobile_router = _load_router("prep.mobile.api")
admin_router = _load_router("prep.admin.api")
analytics_router = _load_router("prep.analytics.dashboard_api")
host_metrics_router = _load_router("prep.analytics.host_metrics_api")
advanced_analytics_router = _load_router("prep.analytics.advanced_api")
matching_router = _load_router("prep.matching.api")
reviews_router = _load_router("prep.reviews.api")
ratings_router = _load_router("prep.ratings.api")
cities_router = _load_router("prep.cities.api")
kitchen_cam_router = _load_router("prep.kitchen_cam.api")
payments_router = _load_router("prep.payments.api")
pos_router = _load_router("prep.pos.api")
test_data_router = _load_router("prep.test_data")
space_optimizer_router = _load_router("api.space_optimizer")
integrations_router = _load_router("prep.integrations.api")
monitoring_router = _load_router("prep.monitoring.api")
verification_tasks_router = _load_router("prep.verification_tasks.api")
square_kds_router = _load_router("api.webhooks.square_kds")
logistics_router = _load_router("prep.logistics.api")
deliveries_router = _load_router("prep.api.deliveries")
orders_router = _load_router("prep.api.orders")

try:  # pragma: no cover - observability hooks are optional in tests
    from modules.observability import DEFAULT_TARGETED_ROUTES, configure_fastapi_tracing
except Exception:  # pragma: no cover
    DEFAULT_TARGETED_ROUTES: tuple[str, ...] = ()

    def configure_fastapi_tracing(app: FastAPI, targeted_routes: Iterable[str] | None = None) -> None:  # type: ignore[override]
        return None

try:  # pragma: no cover - integration runtime hooks may pull optional deps
    from prep.integrations.runtime import configure_integration_event_consumers
except Exception:  # pragma: no cover

    def configure_integration_event_consumers(app: FastAPI) -> None:  # type: ignore[override]
        return None

from api.routes.city_fees import router as city_fees_router
from api.routes.diff import router as city_diff_router
from apps.compliance_service.main import app as compliance_app
from prep.accounting import ledger_router
from apps.inventory_service.main import app as inventory_app
from prep.admin.api import router as admin_router
from prep.analytics.advanced_api import router as advanced_analytics_router
from prep.analytics.dashboard_api import router as analytics_router
from prep.analytics.host_metrics_api import router as host_metrics_router
from apps.api_gateway.routes.city import router as city_fees_router
from prep.cities.api import router as cities_router
from prep.api.deliveries import router as deliveries_router
from prep.api.orders import router as orders_router
from prep.kitchen_cam.api import router as kitchen_cam_router
from prep.integrations.api import router as integrations_router
from prep.matching.api import router as matching_router
from prep.mobile.api import router as mobile_router
from prep.auth.dependencies import enforce_allowlists, require_active_session
from prep.auth.rbac import RBACMiddleware
from prep.platform.api import auth_router, router as platform_router
from prep.payments.api import router as payments_router
from prep.ratings.api import router as ratings_router
from prep.reviews.api import router as reviews_router
from prep.test_data import router as test_data_router

from api.space_optimizer import router as space_optimizer_router
from prep.verification_tasks.api import router as verification_tasks_router
from modules.observability import DEFAULT_TARGETED_ROUTES, configure_fastapi_tracing
from api.webhooks.square_kds import router as square_kds_router
from prep.logistics.api import router as logistics_router
from prep.monitoring.api import router as monitoring_router
from prep.integrations.runtime import configure_integration_event_consumers
from prep.pos.api import router as pos_router
from prep.api.middleware import IdempotencyMiddleware
<<<<<<< HEAD
=======
from prep.auth.rbac import RBACMiddleware, RBAC_ROLES
from prep.cache import RedisProtocol, get_redis
from prep.settings import Settings, get_settings


def _ip_in_allowlist(ip: str, allowlist: Sequence[str]) -> bool:
    try:
        ip_obj = ipaddress.ip_address(ip)
    except ValueError:
        return False

    for entry in allowlist:
        value = entry.strip()
        if not value:
            continue
        if value == "*":
            return True
        try:
            network = ipaddress.ip_network(value, strict=False)
        except ValueError:
            if value == ip:
                return True
        else:
            if ip_obj in network:
                return True
    return False


async def enforce_client_allowlist(
    request: Request,
    settings: Settings = Depends(get_settings),
    device_id: str | None = Header(default=None, alias="X-Device-ID"),
) -> None:
    client_host = request.client.host if request.client else None
    if settings.auth_ip_allowlist:
        if not client_host or not _ip_in_allowlist(client_host, settings.auth_ip_allowlist):
            raise HTTPException(
                status_code=status.HTTP_403_FORBIDDEN,
                detail="Request IP address is not allowed",
            )
    if settings.auth_device_allowlist:
        if device_id is None or device_id not in settings.auth_device_allowlist:
            raise HTTPException(
                status_code=status.HTTP_403_FORBIDDEN,
                detail="Device is not authorized",
            )


async def enforce_active_session(
    request: Request,
    cache: RedisProtocol = Depends(get_redis),
    settings: Settings = Depends(get_settings),
) -> None:
    authorization = request.headers.get("Authorization")
    if not authorization or not authorization.lower().startswith("bearer "):
        return

    token = authorization.split(" ", 1)[1].strip()
    if not token:
        raise HTTPException(
            status_code=status.HTTP_401_UNAUTHORIZED,
            detail="Invalid authorization header",
        )

    try:
        payload = jwt.decode(token, settings.secret_key, algorithms=("HS256",))
    except jwt.ExpiredSignatureError:
        raise HTTPException(
            status_code=status.HTTP_401_UNAUTHORIZED,
            detail="Session token expired",
        )
    except jwt.PyJWTError:
        raise HTTPException(
            status_code=status.HTTP_401_UNAUTHORIZED,
            detail="Invalid session token",
        )

    exp = payload.get("exp")
    if exp is not None:
        expires_at = datetime.fromtimestamp(int(exp), tz=UTC)
        if expires_at < datetime.now(UTC):
            raise HTTPException(
                status_code=status.HTTP_401_UNAUTHORIZED,
                detail="Session token expired",
            )

    cache_key = f"session:{token}"
    cached = await cache.get(cache_key)
    if cached is None:
        raise HTTPException(
            status_code=status.HTTP_401_UNAUTHORIZED,
            detail="Session is no longer active",
        )
from prep.settings import get_settings
>>>>>>> abf4e83e


def _build_router() -> APIRouter:
    """Aggregate the project's routers into a single API surface."""

    router = APIRouter(dependencies=[Depends(enforce_allowlists), Depends(require_active_session)])
    router.include_router(ledger_router)
    router.include_router(auth_router)
    router.include_router(platform_router)
    router.include_router(mobile_router)
    router.include_router(admin_router)
    router.include_router(analytics_router)
    router.include_router(host_metrics_router)
    router.include_router(advanced_analytics_router)
    router.include_router(matching_router)
    router.include_router(reviews_router)
    router.include_router(ratings_router)
    router.include_router(cities_router)
    router.include_router(kitchen_cam_router)
    router.include_router(payments_router)
    router.include_router(pos_router)
    router.include_router(test_data_router)
    router.include_router(space_optimizer_router)
    router.include_router(integrations_router)
    router.include_router(monitoring_router)
    router.include_router(verification_tasks_router)
    router.include_router(square_kds_router)
    router.include_router(logistics_router)
    router.include_router(deliveries_router)
    router.include_router(orders_router)
    router.include_router(city_fees_router, prefix="/city", tags=["city"])
    router.include_router(city_diff_router)
    router.include_router(city_fees_router)
    return router


def create_app() -> FastAPI:
    """Instantiate the FastAPI application used by Vercel."""

    settings = get_settings()
    app = FastAPI(title="Prep API Gateway", version="1.0.0")

    settings = get_settings()
    app.add_middleware(
        RBACMiddleware,
        settings=settings,
        route_roles={
            "/api/v1/admin": {"operator_admin"},
            "/api/v1/analytics": {"operator_admin", "support_analyst"},
            "/api/v1/matching": {"operator_admin", "support_analyst"},
            "/api/v1/cities": {"operator_admin", "city_reviewer"},
            "/api/v1/platform": set(RBAC_ROLES),
        },
        exempt_paths=(
            "/healthz",
            "/docs",
            "/openapi.json",
            "/api/v1/platform/users/register",
            "/api/v1/platform/auth/login",
            "/api/v1/platform/auth/token",
            "/api/v1/platform/auth/refresh",
        ),
    )

    configure_fastapi_tracing(app, targeted_routes=DEFAULT_TARGETED_ROUTES)

    app.add_middleware(RBACMiddleware, settings=settings)

    app.add_middleware(
        CORSMiddleware,
        allow_origins=["*"],
        allow_methods=["*"],
        allow_headers=["*"],
        allow_credentials=False,
    )
    app.add_middleware(IdempotencyMiddleware)

    security_dependencies = [Depends(enforce_client_allowlist), Depends(enforce_active_session)]
    app.include_router(_build_router(), dependencies=security_dependencies)
    configure_integration_event_consumers(app)
    app.include_router(_build_router())
    try:  # pragma: no cover - integrations may require external services
        configure_integration_event_consumers(app)
    except RuntimeError:
        pass

    API_VERSION = "v1"
    sunset_date = "Wed, 01 Jan 2025 00:00:00 GMT"

    @app.middleware("http")
    async def _apply_version_headers(request: Request, call_next):
        response: Response = await call_next(request)
        response.headers.setdefault("X-API-Version", API_VERSION)
        if not request.url.path.startswith(f"/api/{API_VERSION}"):
            response.headers.setdefault("Deprecation", f"version={API_VERSION}-1")
            response.headers.setdefault("Sunset", sunset_date)
        return response

    @app.get("/v1", tags=["meta"])
    async def version_guidance() -> dict[str, str]:
        """Communicate stable API versioning guidance to integrators."""

        return {
            "version": API_VERSION,
            "status": "stable",
            "guidance": "All new integrations should target /api/v1 endpoints. Unversioned paths will sunset soon.",
            "sunset": sunset_date,
        }

    @app.middleware("http")
    async def add_version_headers(request, call_next):  # type: ignore[override]
        response = await call_next(request)
        response.headers.setdefault("X-API-Version", "v1")
        if request.url.path.startswith("/api/v1"):
            response.headers.setdefault("Deprecation", "false")
        else:
            sunset = "2024-12-31T00:00:00Z"
            response.headers.setdefault(
                "Deprecation", f'true; sunset="{sunset}"; version="v0"'
            )
            response.headers.setdefault("Sunset", sunset)
        return response

    @app.get("/healthz", tags=["health"])
    async def healthcheck() -> dict[str, str]:
        """Lightweight readiness probe for hosting platforms."""

        return {"status": "ok"}

    @app.get(
        "/v1",
        tags=["meta"],
        summary="API versioning guidance",
        description="Document the supported Prep API versions and deprecation schedule.",
    )
    async def version_metadata() -> dict[str, object]:
        """Publish versioning expectations for API consumers."""

        sunset = "2024-12-31T00:00:00Z"
        return {
            "current_version": "v1",
            "recommended_base_path": "/api/v1",
            "sunset": sunset,
            "deprecation_policy": "Older prefixes receive Deprecation and Sunset headers to signal migration timelines.",
        }

    app.mount("/compliance", compliance_app)
    app.mount("/inventory", inventory_app)

    return app


app = create_app()<|MERGE_RESOLUTION|>--- conflicted
+++ resolved
@@ -111,8 +111,6 @@
 from prep.integrations.runtime import configure_integration_event_consumers
 from prep.pos.api import router as pos_router
 from prep.api.middleware import IdempotencyMiddleware
-<<<<<<< HEAD
-=======
 from prep.auth.rbac import RBACMiddleware, RBAC_ROLES
 from prep.cache import RedisProtocol, get_redis
 from prep.settings import Settings, get_settings
@@ -207,7 +205,6 @@
             detail="Session is no longer active",
         )
 from prep.settings import get_settings
->>>>>>> abf4e83e
 
 
 def _build_router() -> APIRouter:
