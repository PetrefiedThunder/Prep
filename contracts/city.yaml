openapi: 3.1.0
info:
  title: Prep City Compliance API
  version: 0.1.0
security:
  - ApiKeyAuth: []
  - OAuth2: [read]
paths:
  /city/{city}/regulations:
    get:
      parameters:
        - name: city
          in: path
          required: true
          schema:
            type: string
        - $ref: '#/components/parameters/PageCursor'
        - $ref: '#/components/parameters/PageLimit'
      responses:
        "200":
          description: OK
          content:
            application/json:
              schema:
                type: object
                properties:
                  jurisdiction:
                    type: string
                  regulations:
                    type: array
                    items:
                      type: object
                      properties:
<<<<<<< HEAD
                        category:
                          type: string
                        code:
                          type: string
                        title:
                          type: string
                        summary:
                          type: string
                        source:
                          type: string
                        url:
                          type: string
                          format: uri
  /city/{city}/fees:
    get:
=======
                        category: { type: string }
                        code: { type: string }
                        title: { type: string }
                        summary: { type: string }
                        source: { type: string }
                        url: { type: string, format: uri }
  /city/{city}/fees:
    get:
      summary: Get normalized fee schedule for a city
>>>>>>> 5c83ccbf
      parameters:
        - name: city
          in: path
          required: true
<<<<<<< HEAD
          schema:
            type: string
        - $ref: '#/components/parameters/PageCursor'
        - $ref: '#/components/parameters/PageLimit'
=======
          schema: { type: string }
>>>>>>> 5c83ccbf
      responses:
        "200":
          description: OK
          content:
            application/json:
              schema:
                type: object
<<<<<<< HEAD
                required:
                  - jurisdiction
                  - paperwork
                  - fees
                  - totals
                  - validation
                properties:
                  jurisdiction:
                    type: string
                  paperwork:
                    type: array
                    items:
                      type: string
=======
                required: [jurisdiction, paperwork, fees, totals, validation]
                properties:
                  jurisdiction: { type: string }
                  paperwork:
                    type: array
                    items: { type: string }
>>>>>>> 5c83ccbf
                  fees:
                    type: array
                    items:
                      type: object
<<<<<<< HEAD
                      required:
                        - name
                        - amount_cents
                        - kind
                      properties:
                        name:
                          type: string
                        amount_cents:
                          type: integer
                        kind:
                          type: string
                        cadence:
                          type: string
                        unit:
                          type: string
                  totals:
                    type: object
                    required:
                      - one_time_cents
                      - recurring_annualized_cents
                      - incremental_fee_count
                    properties:
                      one_time_cents:
                        type: integer
                      recurring_annualized_cents:
                        type: integer
                      incremental_fee_count:
                        type: integer
                  validation:
                    type: object
                    required:
                      - is_valid
                      - issues
                    properties:
                      is_valid:
                        type: boolean
                      issues:
                        type: array
                        items:
                          type: string
              examples:
                sample:
                  value:
                    jurisdiction: san_francisco
                    paperwork:
                      - Application Form A-FOOD
                      - Plan Review Checklist PRC-12
                    fees:
                      - name: Food Facility Plan Review
                        amount_cents: 45000
                        kind: one_time
                      - name: Annual Health Permit
                        amount_cents: 98000
                        kind: recurring
                        cadence: annual
                      - name: Reinspection Fee
                        amount_cents: 30000
                        kind: incremental
                        unit: per_reinspection
                    totals:
                      one_time_cents: 45000
                      recurring_annualized_cents: 98000
                      incremental_fee_count: 1
                    validation:
                      is_valid: true
                      issues: []
  /city/{city}/requirements:
    get:
      parameters:
        - name: city
          in: path
          required: true
          schema:
            type: string
        - $ref: '#/components/parameters/PageCursor'
        - $ref: '#/components/parameters/PageLimit'
      responses:
        "200":
          description: OK
          content:
            application/json:
              schema:
                type: object
                required:
                  - jurisdiction
                  - version
                  - requirements
                  - change_candidates
                  - validation
                properties:
                  jurisdiction:
                    type: string
                  version:
                    type: string
                  requirements:
                    type: array
                    items:
                      type: object
                      required:
                        - id
                        - title
                        - applies_to
                        - req_type
                        - authority
                        - severity
                      properties:
                        id:
                          type: string
                        title:
                          type: string
                        applies_to:
                          type: string
                        req_type:
                          type: string
                        authority:
                          type: string
                        severity:
                          type: string
                  change_candidates:
                    type: array
                    items:
                      type: object
                      properties:
                        id:
                          type: string
                        title:
                          type: string
                        action:
                          type: string
                        impact:
                          type: string
                  validation:
                    type: object
                    required:
                      - is_valid
                      - issues
                      - counts_by_party
                      - blocking_count
                      - has_fee_links
                    properties:
                      is_valid:
                        type: boolean
                      issues:
                        type: array
                        items:
                          type: string
                      counts_by_party:
                        type: object
                        additionalProperties:
                          type: integer
                      blocking_count:
                        type: integer
                      has_fee_links:
                        type: boolean
              examples:
                sample:
                  value:
                    jurisdiction: san_francisco
                    version: v1
                    requirements:
                      - id: SFDPH-FOOD-PERMIT
                        title: Food Facility Permit
                        applies_to: food_business
                        req_type: permit
                        authority: SF Department of Public Health
                        severity: blocking
                      - id: SF-SHARED-KITCHEN-OP
                        title: Shared Kitchen Operational Requirements
                        applies_to: kitchen_operator
                        req_type: inspection
                        authority: SF Department of Public Health
                        severity: conditional
                    change_candidates:
                      - id: SF-LOW-RISK-FEE-REDUCTION
                        title: Reduce annual permit fee for low-risk shared kitchens
                        action: lobby_exemption
                        impact: high
                    validation:
                      is_valid: true
                      issues: []
                      counts_by_party:
                        kitchen_operator: 1
                        food_business: 1
                        marketplace_operator: 0
                        platform_developer: 0
                      blocking_count: 1
                      has_fee_links: false
  /city/{city}/requirements/estimate:
    post:
      parameters:
        - name: city
          in: path
          required: true
          schema:
            type: string
        - $ref: '#/components/headers/IdempotencyKey'
      requestBody:
        required: true
        content:
          application/json:
            schema:
              type: object
              properties:
                seats:
                  type: integer
                sqft:
                  type: integer
                inspections_per_year:
                  type: integer
                reinspections_per_year:
                  type: integer
                party:
                  type: string
            examples:
              scenario:
                value:
                  seats: 25
                  sqft: 1200
                  inspections_per_year: 1
                  reinspections_per_year: 0
                  party: food_business
      responses:
        "200":
          description: OK
          content:
            application/json:
              schema:
                type: object
                required:
                  - jurisdiction
                  - party
                  - scenario
                  - estimated_costs
                  - applicable_requirements
                properties:
                  jurisdiction:
                    type: string
                  party:
                    type: string
                  scenario:
                    type: object
                  estimated_costs:
                    type: object
                    required:
                      - one_time_cents
                      - recurring_annualized_cents
                      - incremental_cents
                      - total_first_year_cents
                      - breakdown
                    properties:
                      one_time_cents:
                        type: integer
                      recurring_annualized_cents:
                        type: integer
                      incremental_cents:
                        type: integer
                      total_first_year_cents:
                        type: integer
                      breakdown:
                        type: object
                  applicable_requirements:
                    type: array
                    items:
                      type: object
                      properties:
                        id:
                          type: string
                        title:
                          type: string
                        severity:
                          type: string
                        req_type:
                          type: string
                        applies_to:
                          type: string
                        authority:
                          type: string
              examples:
                sample:
                  value:
                    jurisdiction: san_francisco
                    party: food_business
                    scenario:
                      seats: 25
                      sqft: 1200
                      inspections_per_year: 1
                      reinspections_per_year: 0
                      employees: 0
                      events_per_year: 0
                      party: food_business
                    estimated_costs:
                      one_time_cents: 45000
                      recurring_annualized_cents: 98000
                      incremental_cents: 0
                      total_first_year_cents: 143000
                      breakdown:
                        incremental: []
                    applicable_requirements:
                      - id: SFDPH-FOOD-PERMIT
                        title: Food Facility Permit
                        severity: blocking
                        req_type: permit
                        applies_to: food_business
                        authority: SF Department of Public Health
components:
  securitySchemes:
    ApiKeyAuth:
      type: apiKey
      in: header
      name: X-API-Key
    OAuth2:
      type: oauth2
      flows:
        authorizationCode:
          authorizationUrl: https://auth.prep.example/oauth/authorize
          tokenUrl: https://auth.prep.example/oauth/token
          scopes:
            read: Read access
            write: Write access
  parameters:
    PageCursor:
      in: query
      name: cursor
      schema:
        type: string
      description: Opaque cursor for pagination
    PageLimit:
      in: query
      name: limit
      schema:
        type: integer
        minimum: 1
        maximum: 200
        default: 50
  headers:
    IdempotencyKey:
      schema:
        type: string
      description: Provide a unique key to make the request idempotent
  schemas:
    ErrorResponse:
      type: object
      required:
        - error
      properties:
        error:
          type: object
          required:
            - code
            - message
            - request_id
          properties:
            code:
              type: string
              example: VALIDATION_ERROR
            message:
              type: string
            request_id:
              type: string
            field_errors:
              type: array
              items:
                type: object
                properties:
                  field:
                    type: string
                  message:
                    type: string
=======
                      required: [name, amount_cents, kind]
                      properties:
                        name: { type: string }
                        amount_cents: { type: integer, minimum: 0 }
                        kind: { type: string, enum: [one_time, recurring, incremental] }
                        cadence:
                          type: string
                          enum: [annual, semi_annual, quarterly, monthly, per_permit, per_inspection, per_application, per_reinspection]
                          nullable: true
                        unit: { type: string, nullable: true }
                        tier_min_inclusive: { type: integer, nullable: true }
                        tier_max_inclusive: { type: integer, nullable: true }
                  totals:
                    type: object
                    properties:
                      one_time_cents: { type: integer }
                      recurring_annualized_cents: { type: integer }
                      incremental_fee_count: { type: integer }
                  validation:
                    type: object
                    properties:
                      is_valid: { type: boolean }
                      issues:
                        type: array
                        items: { type: string }
        "404": { description: Unsupported city }
>>>>>>> 5c83ccbf
<|MERGE_RESOLUTION|>--- conflicted
+++ resolved
@@ -31,7 +31,6 @@
                     items:
                       type: object
                       properties:
-<<<<<<< HEAD
                         category:
                           type: string
                         code:
@@ -47,7 +46,6 @@
                           format: uri
   /city/{city}/fees:
     get:
-=======
                         category: { type: string }
                         code: { type: string }
                         title: { type: string }
@@ -57,19 +55,15 @@
   /city/{city}/fees:
     get:
       summary: Get normalized fee schedule for a city
->>>>>>> 5c83ccbf
       parameters:
         - name: city
           in: path
           required: true
-<<<<<<< HEAD
           schema:
             type: string
         - $ref: '#/components/parameters/PageCursor'
         - $ref: '#/components/parameters/PageLimit'
-=======
           schema: { type: string }
->>>>>>> 5c83ccbf
       responses:
         "200":
           description: OK
@@ -77,7 +71,6 @@
             application/json:
               schema:
                 type: object
-<<<<<<< HEAD
                 required:
                   - jurisdiction
                   - paperwork
@@ -91,19 +84,16 @@
                     type: array
                     items:
                       type: string
-=======
                 required: [jurisdiction, paperwork, fees, totals, validation]
                 properties:
                   jurisdiction: { type: string }
                   paperwork:
                     type: array
                     items: { type: string }
->>>>>>> 5c83ccbf
                   fees:
                     type: array
                     items:
                       type: object
-<<<<<<< HEAD
                       required:
                         - name
                         - amount_cents
@@ -472,7 +462,6 @@
                     type: string
                   message:
                     type: string
-=======
                       required: [name, amount_cents, kind]
                       properties:
                         name: { type: string }
@@ -498,5 +487,4 @@
                       issues:
                         type: array
                         items: { type: string }
-        "404": { description: Unsupported city }
->>>>>>> 5c83ccbf
+        "404": { description: Unsupported city }