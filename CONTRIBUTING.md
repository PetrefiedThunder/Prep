--- conflicted
+++ resolved
@@ -8,12 +8,9 @@
 
 1. **Clone the repository.**
 2. **Install dependencies:** `pip install -e .`
-<<<<<<< HEAD
 3. **Run the tests:** `pytest`
-=======
 3. **Install dev dependencies:** `pip install -e .[dev]`
 4. **Run the tests:** `pytest`
->>>>>>> 0e401987
 
 ### Node projects
 
