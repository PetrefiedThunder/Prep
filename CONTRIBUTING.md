# Contributing to Prep

Thank you for your interest in contributing! This document will guide you through the process.

## Getting Started

### Python projects

1. **Clone the repository.**
2. **Install dependencies:** `pip install -e .`
3. **Run the tests:** `pytest`
<<<<<<< HEAD
=======
3. **Install dev dependencies:** `pip install -e .[dev]`
4. **Run the tests:** `pytest`
>>>>>>> f55d9a3f

### Node projects

1. **Install dependencies:** `npm install`
2. **Create a `.env` file:** Copy `.env.example` and fill in secrets (never commit actual secrets).
3. **Run the tests:** `npm test`

## Linting and Type Checks

Shared configurations are provided for both ecosystems. Run these checks locally before submitting changes.

### Python

 - Lint with [Ruff](https://github.com/astral-sh/ruff): `ruff check .`
- Lint with [Ruff](https://github.com/astral-sh/ruff): `ruff .`
- Type-check with [mypy](http://mypy-lang.org/): `mypy .`

### Node

- Lint with [ESLint](https://eslint.org/): `npx eslint .`
- Type-check with the TypeScript compiler: `npx tsc --noEmit`

## Code Style

- Use Prettier for formatting.
- Typescript for backend/services, Python for some modules.
- Write clear commit messages (e.g., `feat(auth): add JWT refresh tokens`).

## Pull Requests

- Fork the repo and create your feature branch (`git checkout -b feat/my-feature`)
- Write tests for new features or bug fixes.
- Open a PR and fill out the template.
- Wait for review and CI to pass.

## Reporting Bugs / Requesting Features

- Use the issue templates provided.
- For security issues, refer to [SECURITY.md](SECURITY.md).

## Community

- Be respectful and inclusive.
- Use Discussions for ideas or architectural questions.

Thanks for helping make Prep better!<|MERGE_RESOLUTION|>--- conflicted
+++ resolved
@@ -9,11 +9,8 @@
 1. **Clone the repository.**
 2. **Install dependencies:** `pip install -e .`
 3. **Run the tests:** `pytest`
-<<<<<<< HEAD
-=======
 3. **Install dev dependencies:** `pip install -e .[dev]`
 4. **Run the tests:** `pytest`
->>>>>>> f55d9a3f
 
 ### Node projects
 
