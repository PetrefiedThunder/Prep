--- conflicted
+++ resolved
@@ -23,19 +23,12 @@
           python-version: '3.11'
       - name: Install dependencies
         run: |
-<<<<<<< HEAD
-          # Pin botocore first to prevent other packages from upgrading it beyond aiobotocore==2.25.2 compatibility
-          pip install "botocore<1.40.71"
-          pip install -r requirements.txt
-          pip install -e .
-=======
           pip install --constraint requirements-constraints.txt -r requirements.txt
           pip install --constraint requirements-constraints.txt -e .
       - name: Verify Python dependencies
         run: |
           pip check
           python -c 'import botocore, aiobotocore; print(botocore.__version__, aiobotocore.__version__)'
->>>>>>> 41c2d50f
       - name: Install OPA CLI
         run: |
           set -euo pipefail
@@ -45,36 +38,13 @@
       - name: Verify OPA policy bundle
         run: |
           echo "Checking for apps/policy/bundle/policies.rego"
-<<<<<<< HEAD
-          ls -la apps/policy/ apps/policy/bundle/ 2>/dev/null || echo 'Directory not found'
-=======
           ls -la apps/policy || true
           ls -la apps/policy/bundle || true
->>>>>>> 41c2d50f
           if [ -f apps/policy/bundle/policies.rego ]; then
             echo "Found policies.rego"
             exit 0
           fi
           echo "policies.rego not found; attempting to build bundle if opa CLI is available"
-<<<<<<< HEAD
-          if [ -x ./opa ]; then
-            echo "opa found, building bundle: opa build apps/policy -o apps/policy/bundle"
-            ./opa build apps/policy -o apps/policy/bundle || true
-            build_exit=$?
-            if [ $build_exit -eq 0 ]; then
-              if [ -f apps/policy/bundle/policies.rego ]; then
-                echo "Bundle built successfully"
-                exit 0
-              fi
-              echo "opa build succeeded but did not produce apps/policy/bundle/policies.rego"
-            else
-              echo "opa build failed with exit code $build_exit"
-            fi
-          else
-            echo "opa CLI not found in PATH; cannot build bundle automatically"
-          fi
-          echo "Missing apps/policy/bundle/policies.rego -- ensure the policy bundle is produced before starting OPA (run: opa build apps/policy -o apps/policy/bundle)" >&2
-=======
           if command -v opa >/dev/null 2>&1; then
             echo "opa found, building bundle: opa build apps/policy -o apps/policy/bundle"
             opa build apps/policy -o apps/policy/bundle || true
@@ -87,7 +57,6 @@
             echo "opa CLI not found in PATH; cannot build bundle automatically"
           fi
           echo "Missing apps/policy/bundle/policies.rego — ensure the policy bundle is produced before starting OPA (run: opa build apps/policy -o apps/policy/bundle)" >&2
->>>>>>> 41c2d50f
           exit 1
       - name: Start OPA server
         run: |
