--- conflicted
+++ resolved
@@ -66,7 +66,6 @@
         working-directory: apps/web
         run: npm install
 
-<<<<<<< HEAD
       - name: Run tests
         env:
           DATABASE_URL: postgresql://postgres:postgres@localhost:5432/prepchef_test
@@ -107,11 +106,9 @@
 
       - name: Set up Docker Buildx
         uses: docker/setup-buildx-action@v3
-=======
       - name: Install Playwright E2E dependencies
         working-directory: prepchef/tests/e2e
         run: npm install
->>>>>>> 561c41ce
 
       - name: Cache Playwright browsers
         uses: actions/cache@v4
