--- conflicted
+++ resolved
@@ -30,19 +30,12 @@
           python-version: '3.11'
       - name: Install dependencies
         run: |
-<<<<<<< HEAD
-          python -m pip install --upgrade pip
-          # Pin botocore to be compatible with aiobotocore to avoid CI resolver warnings
-          pip install -r requirements.txt "botocore<1.40.71"
-          pip install -e .
-=======
           pip install --constraint requirements-constraints.txt -r requirements.txt
           pip install --constraint requirements-constraints.txt -e .
       - name: Verify Python dependencies
         run: |
           pip check
           python -c 'import botocore, aiobotocore; print(botocore.__version__, aiobotocore.__version__)'
->>>>>>> 3fc0ee5e
       - name: Install OPA CLI
         run: |
           set -euo pipefail
