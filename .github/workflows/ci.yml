--- conflicted
+++ resolved
@@ -37,52 +37,6 @@
           ./opa version
       - name: Verify OPA policy bundle
         run: |
-<<<<<<< HEAD
-          echo "Checking for policy bundles..."
-          echo ""
-          echo "Checking tests/policy/sf_bay_area/bundles/:"
-          ls -la tests/policy/sf_bay_area/bundles/ 2>/dev/null || echo "  Directory does not exist"
-          echo ""
-          echo "Checking apps/policy/:"
-          ls -la apps/policy 2>/dev/null || echo "  Directory does not exist"
-          echo ""
-          echo "Checking apps/policy/bundle/:"
-          ls -la apps/policy/bundle 2>/dev/null || echo "  Directory does not exist"
-          echo ""
-          
-          # Check if test bundles exist
-          if [ -d tests/policy/sf_bay_area/bundles ] && [ -n "$(ls -A tests/policy/sf_bay_area/bundles 2>/dev/null)" ]; then
-            echo "✓ Found test policy bundles in tests/policy/sf_bay_area/bundles/"
-            exit 0
-          fi
-          
-          # Check if apps/policy bundle exists
-          if [ -f apps/policy/bundle/policies.rego ]; then
-            echo "✓ Found apps/policy/bundle/policies.rego"
-            exit 0
-          fi
-          
-          # No bundles found - fail with helpful message
-          echo "" >&2
-          echo "❌ ERROR: Missing OPA policy bundles" >&2
-          echo "" >&2
-          echo "The OPA server requires policy bundles to start, but none were found." >&2
-          echo "" >&2
-          echo "Expected locations:" >&2
-          echo "  - tests/policy/sf_bay_area/bundles/* (for test bundles)" >&2
-          echo "  - apps/policy/bundle/policies.rego (for app bundles)" >&2
-          echo "" >&2
-          echo "The repository is missing the apps/policy directory structure." >&2
-          echo "" >&2
-          echo "To fix locally:" >&2
-          echo "  1. Ensure apps/policy directory exists with policy source files" >&2
-          echo "  2. Run any required policy build/compilation steps" >&2
-          echo "  3. Ensure apps/policy/bundle/policies.rego is generated" >&2
-          echo "" >&2
-          echo "If policies are not needed for your service, the workflow may need to be updated" >&2
-          echo "to make OPA optional or to skip this step for services that don't require policies." >&2
-          echo "" >&2
-=======
           echo "Checking for apps/policy/bundle/policies.rego"
           ls -la apps/policy || true
           ls -la apps/policy/bundle || true
@@ -103,7 +57,6 @@
             echo "opa CLI not found in PATH; cannot build bundle automatically"
           fi
           echo "Missing apps/policy/bundle/policies.rego — ensure the policy bundle is produced before starting OPA (run: opa build apps/policy -o apps/policy/bundle)" >&2
->>>>>>> cbd1ae26
           exit 1
       - name: Start OPA server
         run: |
