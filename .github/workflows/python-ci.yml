--- conflicted
+++ resolved
@@ -52,10 +52,7 @@
         run: mypy prep
       - name: Pytest
         run: pytest -q
-<<<<<<< HEAD
       - name: Fee schedule validation
         run: make etl.validate
-=======
       - name: API fee summary endpoint tests
-        run: make api.summary.test
->>>>>>> 29496bbd
+        run: make api.summary.test