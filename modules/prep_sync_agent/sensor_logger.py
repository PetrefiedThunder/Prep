--- conflicted
+++ resolved
@@ -1,20 +1,15 @@
 import json
 import logging
-<<<<<<< HEAD
 from datetime import datetime
 from typing import Optional
 
-=======
 from datetime import datetime, timezone
 from typing import Any, Mapping, Optional
->>>>>>> 116ac446
 
 class PrepSyncAgent:
     def __init__(self, kitchen_id: str, logger: Optional[logging.Logger] = None):
         self.kitchen_id = kitchen_id
         self.logger = logger or logging.getLogger(__name__)
-<<<<<<< HEAD
-=======
 
     def log_event(
         self,
@@ -35,7 +30,6 @@
         metadata:
             Optional structured details to embed alongside the event.
         """
->>>>>>> 116ac446
 
         data = {
             "kitchen_id": self.kitchen_id,
@@ -43,12 +37,9 @@
             "value": value,
             "timestamp": datetime.now(timezone.utc).isoformat(),
         }
-<<<<<<< HEAD
         json_data = json.dumps(data)
-=======
         if metadata:
             data["metadata"] = dict(metadata)
         json_data = json.dumps(data, default=str)
->>>>>>> 116ac446
         self.logger.info(json_data)
         return json_data