--- conflicted
+++ resolved
@@ -1,4 +1,3 @@
-<<<<<<< HEAD
 import logging
 import time
 from typing import Callable, Optional
@@ -35,7 +34,6 @@
             time.sleep(self.check_interval)
             count += 1
         return count
-=======
 import asyncio
 import inspect
 import logging
@@ -102,5 +100,4 @@
                 break
             count += 1
             if iterations is not None and count >= iterations:
-                break
->>>>>>> 116ac446
+                break