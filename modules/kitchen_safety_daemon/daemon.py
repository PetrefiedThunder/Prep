import logging
import time
from typing import Callable, Optional


class SafetyDaemon:
    def __init__(self, check_interval: int = 60, logger: Optional[logging.Logger] = None):
        self.check_interval = check_interval
        self.logger = logger or logging.getLogger(__name__)

    def monitor(
        self,
        stop_flag: Optional[Callable[[], bool]] = None,
        iterations: Optional[int] = None,
    ) -> int:
        """Monitor safety conditions.

        Args:
            stop_flag: Callable returning True to stop the loop.
            iterations: Maximum number of iterations to run.

        Returns:
            The number of safety checks performed.
        """

        count = 0
        while True:
            if stop_flag and stop_flag():
                break
            if iterations is not None and count >= iterations:
                break
            # Placeholder for sensor checks
            self.logger.info("Performing safety check...")
            time.sleep(self.check_interval)
            count += 1
        return count
import asyncio
import inspect
import logging
import time
<<<<<<< HEAD
from typing import Awaitable, Callable, Optional, Union
=======
from typing import Callable, Optional
from collections.abc import Awaitable, Callable
from typing import Optional
>>>>>>> 7620dc18


class SafetyDaemon:
    def __init__(
        self,
        check_interval: int = 60,
        logger: Optional[logging.Logger] = None,
<<<<<<< HEAD
        sleep_fn: Callable[[float], Union[Awaitable[None], None]] = time.sleep,
=======
        sleep_fn: Callable[[float], None] = time.sleep,
        event_handler: Optional[Callable[[str, str], Awaitable[None] | None]] = None,
>>>>>>> 7620dc18
    ):
        self.check_interval = check_interval
        self.logger = logger or logging.getLogger(__name__)
        self._stop = asyncio.Event()
        self.sleep_fn = sleep_fn
        self._event_handler = event_handler

    def stop(self) -> None:
        self._stop.set()

    def set_event_handler(
        self, handler: Optional[Callable[[str, str], Awaitable[None] | None]]
    ) -> None:
        """Register a callback for safety events.

        The handler may be synchronous or asynchronous. When asynchronous,
        the coroutine is awaited before continuing with the monitor loop.
        """

        self._event_handler = handler

    async def monitor(self, iterations: Optional[int] = None) -> None:
        count = 0
        while not self._stop.is_set():
            # Placeholder for sensor checks
            self.logger.info("Performing safety check...")
            message = "Performing safety check..."
            self.logger.info(message)
            if self._event_handler is not None:
                try:
                    result = self._event_handler("safety_check", message)
                    if inspect.isawaitable(result):
                        await result
                except Exception:  # pragma: no cover - defensive logging
                    self.logger.exception("Safety event handler failed")

            sleep_task = asyncio.create_task(self._sleep_once())
            stop_task = asyncio.create_task(self._stop.wait())
            done, pending = await asyncio.wait(
                [sleep_task, stop_task],

            done, pending = await asyncio.wait(
                {sleep_task, stop_task},
                return_when=asyncio.FIRST_COMPLETED,
            )
            for task in pending:
                task.cancel()
            if stop_task in done:
                break
            count += 1
            if iterations is not None and count >= iterations:
                break

    async def _sleep_once(self) -> None:
        sleep_callable = self.sleep_fn

        if inspect.iscoroutinefunction(sleep_callable):
            await sleep_callable(self.check_interval)
            return

        call_attr = getattr(sleep_callable, "__call__", None)
        if call_attr is not None and inspect.iscoroutinefunction(call_attr):
            await sleep_callable(self.check_interval)
            return

        type_call_attr = getattr(type(sleep_callable), "__call__", None)
        if type_call_attr is not None and inspect.iscoroutinefunction(type_call_attr):
            await sleep_callable(self.check_interval)
            return

        result = await asyncio.to_thread(sleep_callable, self.check_interval)
        if inspect.isawaitable(result):
            await result<|MERGE_RESOLUTION|>--- conflicted
+++ resolved
@@ -38,13 +38,10 @@
 import inspect
 import logging
 import time
-<<<<<<< HEAD
 from typing import Awaitable, Callable, Optional, Union
-=======
 from typing import Callable, Optional
 from collections.abc import Awaitable, Callable
 from typing import Optional
->>>>>>> 7620dc18
 
 
 class SafetyDaemon:
@@ -52,12 +49,9 @@
         self,
         check_interval: int = 60,
         logger: Optional[logging.Logger] = None,
-<<<<<<< HEAD
         sleep_fn: Callable[[float], Union[Awaitable[None], None]] = time.sleep,
-=======
         sleep_fn: Callable[[float], None] = time.sleep,
         event_handler: Optional[Callable[[str, str], Awaitable[None] | None]] = None,
->>>>>>> 7620dc18
     ):
         self.check_interval = check_interval
         self.logger = logger or logging.getLogger(__name__)
