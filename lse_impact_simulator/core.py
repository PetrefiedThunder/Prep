import json
<<<<<<< HEAD
from pathlib import Path
from typing import Any, Dict

try:  # pragma: no cover - exercised via tests
    import yaml
except Exception:  # pragma: no cover - fallback if PyYAML missing
    yaml = None  # type: ignore[assignment]

=======
from typing import Any, Dict

>>>>>>> 289e4967

class LSEImpactSimulator:
    """Simulates impacts for the London Stock Exchange environment."""

<<<<<<< HEAD
    EXPECTED_SCHEMA = {
        "market": str,
        "initial_price": (int, float),
        "volatility": (int, float),
    }

    def __init__(self) -> None:
        self.config: Dict[str, Any] = {}

    def load_config(self, config_path: str) -> None:
        """Load simulation configuration parameters from JSON or YAML."""
        path = Path(config_path)
        with path.open("r", encoding="utf-8") as handle:
            if path.suffix.lower() in {".yaml", ".yml"}:
                if yaml is None:
                    raise ImportError("PyYAML is required for YAML configuration")
                self.config = yaml.safe_load(handle)
            else:
                self.config = json.load(handle)

    def validate(self) -> bool:
        """Validate scenario setup prior to simulation."""
        for key, types in self.EXPECTED_SCHEMA.items():
            value = self.config.get(key)
            if value is None or not isinstance(value, types):
                raise ValueError(f"Invalid or missing config field: {key}")
=======
    def __init__(self) -> None:
        self.config: Dict[str, Any] = {}
        self.is_valid: bool = False

    def load_config(self, config_path: str) -> None:
        """Load simulation configuration parameters.

        Expected schema::

            {
                "market": str,
                "volatility": float,
                "duration": int,
            }

        ``volatility`` must be a non-negative value representing the expected
        daily volatility percentage and ``duration`` must be a positive number
        of trading days.
        """

        with open(config_path, "r", encoding="utf-8") as handle:
            data = json.load(handle)

        schema = {
            "market": str,
            "volatility": (int, float),
            "duration": int,
        }

        for key, expected_type in schema.items():
            if key not in data:
                raise ValueError(f"Missing required config key: {key}")
            if not isinstance(data[key], expected_type):
                raise TypeError(f"Invalid type for {key}: expected {expected_type}")

        self.config = data

    def validate(self) -> bool:
        """Validate scenario setup prior to simulation."""

        if not self.config:
            self.is_valid = False
            return False

        market = self.config.get("market")
        volatility = self.config.get("volatility")
        duration = self.config.get("duration")

        if not isinstance(market, str) or not market.strip():
            self.is_valid = False
            return False

        if not isinstance(volatility, (int, float)) or volatility < 0:
            self.is_valid = False
            return False

        if not isinstance(duration, int) or duration <= 0:
            self.is_valid = False
            return False

        self.is_valid = True
>>>>>>> 289e4967
        return True

    def generate_report(self) -> str:
        """Report outcomes from the simulation run."""
<<<<<<< HEAD
        self.validate()

        market = self.config["market"]
        initial = float(self.config["initial_price"])
        volatility = float(self.config["volatility"])
        predicted_range = initial * volatility

        return (
            f"Market: {market}\n"
            f"Initial Price: {initial}\n"
            f"Volatility: {volatility}\n"
            f"Predicted Range: {predicted_range}"
=======

        if not self.config:
            raise ValueError("Configuration not loaded")

        valid = self.validate()

        return (
            f"Market: {self.config['market']}, "
            f"Volatility: {self.config['volatility']}, "
            f"Duration: {self.config['duration']}, "
            f"Valid: {valid}"
>>>>>>> 289e4967
        )<|MERGE_RESOLUTION|>--- conflicted
+++ resolved
@@ -1,5 +1,4 @@
 import json
-<<<<<<< HEAD
 from pathlib import Path
 from typing import Any, Dict
 
@@ -8,15 +7,12 @@
 except Exception:  # pragma: no cover - fallback if PyYAML missing
     yaml = None  # type: ignore[assignment]
 
-=======
 from typing import Any, Dict
 
->>>>>>> 289e4967
 
 class LSEImpactSimulator:
     """Simulates impacts for the London Stock Exchange environment."""
 
-<<<<<<< HEAD
     EXPECTED_SCHEMA = {
         "market": str,
         "initial_price": (int, float),
@@ -43,7 +39,6 @@
             value = self.config.get(key)
             if value is None or not isinstance(value, types):
                 raise ValueError(f"Invalid or missing config field: {key}")
-=======
     def __init__(self) -> None:
         self.config: Dict[str, Any] = {}
         self.is_valid: bool = False
@@ -105,12 +100,10 @@
             return False
 
         self.is_valid = True
->>>>>>> 289e4967
         return True
 
     def generate_report(self) -> str:
         """Report outcomes from the simulation run."""
-<<<<<<< HEAD
         self.validate()
 
         market = self.config["market"]
@@ -123,7 +116,6 @@
             f"Initial Price: {initial}\n"
             f"Volatility: {volatility}\n"
             f"Predicted Range: {predicted_range}"
-=======
 
         if not self.config:
             raise ValueError("Configuration not loaded")
@@ -135,5 +127,4 @@
             f"Volatility: {self.config['volatility']}, "
             f"Duration: {self.config['duration']}, "
             f"Valid: {valid}"
->>>>>>> 289e4967
         )