import json
from typing import Any, Dict


class LSEImpactSimulator:
    """Simulates impacts for the London Stock Exchange environment."""

    def __init__(self) -> None:
        self.config: Dict[str, Any] = {}
        self.is_valid: bool = False

    def load_config(self, config_path: str) -> None:
        """Load simulation configuration parameters.

        Expected schema::

            {
                "market": str,
                "volatility": float,
                "duration": int,
            }

        ``volatility`` must be a non-negative value representing the expected
        daily volatility percentage and ``duration`` must be a positive number
        of trading days.
        """

        with open(config_path, "r", encoding="utf-8") as handle:
            data = json.load(handle)

        schema = {
            "market": str,
            "volatility": (int, float),
            "duration": int,
        }

        for key, expected_type in schema.items():
            if key not in data:
                raise ValueError(f"Missing required config key: {key}")
            if not isinstance(data[key], expected_type):
                raise TypeError(f"Invalid type for {key}: expected {expected_type}")

        self.config = data

    def validate(self) -> bool:
        """Validate scenario setup prior to simulation."""
<<<<<<< HEAD
=======

        if not self.config:
            self.is_valid = False
            return False

        market = self.config.get("market")
        volatility = self.config.get("volatility")
        duration = self.config.get("duration")

        if not isinstance(market, str) or not market.strip():
            self.is_valid = False
            return False

        if not isinstance(volatility, (int, float)) or volatility < 0:
            self.is_valid = False
            return False

        if not isinstance(duration, int) or duration <= 0:
            self.is_valid = False
            return False

        self.is_valid = True
>>>>>>> 1fe2fad9
        return True

    def generate_report(self) -> str:
        """Report outcomes from the simulation run."""
<<<<<<< HEAD
        return ""
=======

        if not self.config:
            raise ValueError("Configuration not loaded")

        valid = self.validate()

        return (
            f"Market: {self.config['market']}, "
            f"Volatility: {self.config['volatility']}, "
            f"Duration: {self.config['duration']}, "
            f"Valid: {valid}"
        )
>>>>>>> 1fe2fad9
<|MERGE_RESOLUTION|>--- conflicted
+++ resolved
@@ -44,8 +44,6 @@
 
     def validate(self) -> bool:
         """Validate scenario setup prior to simulation."""
-<<<<<<< HEAD
-=======
 
         if not self.config:
             self.is_valid = False
@@ -68,14 +66,11 @@
             return False
 
         self.is_valid = True
->>>>>>> 1fe2fad9
         return True
 
     def generate_report(self) -> str:
         """Report outcomes from the simulation run."""
-<<<<<<< HEAD
         return ""
-=======
 
         if not self.config:
             raise ValueError("Configuration not loaded")
@@ -87,5 +82,4 @@
             f"Volatility: {self.config['volatility']}, "
             f"Duration: {self.config['duration']}, "
             f"Valid: {valid}"
-        )
->>>>>>> 1fe2fad9
+        )