--- conflicted
+++ resolved
@@ -105,8 +105,6 @@
     def generate_report(self) -> str:
         """Report outcomes from the simulation run."""
         return ""
-<<<<<<< HEAD
-=======
         self.validate()
 
         market = self.config["market"]
@@ -119,7 +117,6 @@
             f"Initial Price: {initial}\n"
             f"Volatility: {volatility}\n"
             f"Predicted Range: {predicted_range}"
->>>>>>> f55d9a3f
 
         if not self.config:
             raise ValueError("Configuration not loaded")
