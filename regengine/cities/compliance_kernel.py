--- conflicted
+++ resolved
@@ -11,17 +11,6 @@
 from typing import Any
 
 import yaml
-<<<<<<< HEAD
-
-
-def parse_datetime_safe(dt_str: str) -> datetime:
-    """Parse ISO format datetime and ensure it's timezone-aware (UTC)."""
-    dt = datetime.fromisoformat(dt_str)
-    if dt.tzinfo is None:
-        dt = dt.replace(tzinfo=UTC)
-    return dt
-=======
->>>>>>> 8bbd3ecb
 
 
 class ComplianceResult(str, Enum):
@@ -160,20 +149,6 @@
         required_permits = self.config.get("permit_kinds", [])
         kitchen_permits = kitchen_data.get("permits", [])
 
-<<<<<<< HEAD
-        now = datetime.now(UTC)
-        active_permit_types = set()
-        for p in kitchen_permits:
-            if p.get("status") != "active":
-                continue
-            expires_at_str = p.get("expires_at")
-            if not expires_at_str:
-                active_permit_types.add(p["kind"])
-                continue
-            expires_at = parse_datetime_safe(expires_at_str)
-            if expires_at > now:
-                active_permit_types.add(p["kind"])
-=======
         active_permit_types = {
             p["kind"]
             for p in kitchen_permits
@@ -183,7 +158,6 @@
                 or datetime.fromisoformat(p["expires_at"]) > datetime.now(UTC)
             )
         }
->>>>>>> 8bbd3ecb
 
         for permit_type in required_permits:
             if permit_type not in active_permit_types:
@@ -270,13 +244,8 @@
         if not quiet_hours:
             return
 
-<<<<<<< HEAD
-        booking_start = parse_datetime_safe(booking_data["start"])
-        booking_end = parse_datetime_safe(booking_data["end"])
-=======
         booking_start = datetime.fromisoformat(booking_data["start"])
         booking_end = datetime.fromisoformat(booking_data["end"])
->>>>>>> 8bbd3ecb
 
         quiet_start = datetime.strptime(quiet_hours["start"], "%H:%M").time()
         quiet_end = datetime.strptime(quiet_hours["end"], "%H:%M").time()
@@ -340,11 +309,7 @@
         """Check seasonal restrictions."""
         restrictions = self.config.get("seasonal_restrictions", [])
 
-<<<<<<< HEAD
-        booking_date = parse_datetime_safe(booking_data["start"]).date()
-=======
         booking_date = datetime.fromisoformat(booking_data["start"]).date()
->>>>>>> 8bbd3ecb
         product_type = booking_data.get("product_type")
 
         for restriction in restrictions:
