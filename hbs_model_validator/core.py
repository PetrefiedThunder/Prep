--- conflicted
+++ resolved
@@ -29,7 +29,6 @@
     def validate(self, model: Dict[str, Any]) -> bool:
         """Run validation routines on the provided model.
 
-<<<<<<< HEAD
     def validate(self, model) -> bool:
         """Run validation routines on the provided model."""
         return True
@@ -37,7 +36,6 @@
     def generate_report(self) -> str:
         """Create a report summarizing validation results."""
         return ""
-=======
         The model is expected to be a mapping. Required fields and type
         checks are performed according to the previously loaded schema.
         Returns ``True`` if no validation errors were found, otherwise
@@ -77,5 +75,4 @@
             return "Validation passed with 0 errors."
 
         error_lines = "\n".join(f"- {msg}" for msg in self.errors)
-        return f"Validation failed with errors:\n{error_lines}"
->>>>>>> 0e401987
+        return f"Validation failed with errors:\n{error_lines}"