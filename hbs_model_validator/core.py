--- conflicted
+++ resolved
@@ -1,11 +1,8 @@
-<<<<<<< HEAD
 import json
 from pathlib import Path
-=======
 from __future__ import annotations
 
 import json
->>>>>>> 63ed2d92
 from typing import Any, Dict, List
 
 
@@ -13,7 +10,6 @@
     """Validates HBS models for consistency and compliance."""
 
     def __init__(self) -> None:
-<<<<<<< HEAD
         self.config: Dict[str, Any] | None = None
         self.last_errors: List[str] = []
         self.validated: bool = False
@@ -85,7 +81,6 @@
         if self.last_errors:
             report += "\nErrors:\n" + "\n".join(self.last_errors)
         return report
-=======
         self.schema: Dict[str, str] = {}
         self.required_fields: List[str] = []
         self.errors: List[str] = []
@@ -146,5 +141,4 @@
             return "Validation passed with 0 errors."
 
         error_lines = "\n".join(f"- {msg}" for msg in self.errors)
-        return f"Validation failed with errors:\n{error_lines}"
->>>>>>> 63ed2d92
+        return f"Validation failed with errors:\n{error_lines}"