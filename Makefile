--- conflicted
+++ resolved
@@ -29,10 +29,8 @@
 codex-verify:
 	python codex/eval/verify_readiness.py
 
-<<<<<<< HEAD
 etl.validate:
 	python tools/fee_validate.py
-=======
 .PHONY: api.summary.test
 api.summary.test:
 	pytest -q tests/api/test_city_fees_summary.py
@@ -40,5 +38,4 @@
 	pytest -q tests/api/test_city_fees.py
 
 api.run:
-	uvicorn run_api:app --host 0.0.0.0 --port 8080 --reload
->>>>>>> 29496bbd
+	uvicorn run_api:app --host 0.0.0.0 --port 8080 --reload