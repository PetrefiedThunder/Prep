--- conflicted
+++ resolved
@@ -29,14 +29,11 @@
 codex-verify:
 	python codex/eval/verify_readiness.py
 
-<<<<<<< HEAD
 .PHONY: api.summary.test
 api.summary.test:
 	pytest -q tests/api/test_city_fees_summary.py
-=======
 api.test:
 	pytest -q tests/api/test_city_fees.py
 
 api.run:
-	uvicorn run_api:app --host 0.0.0.0 --port 8080 --reload
->>>>>>> 01db52bf
+	uvicorn run_api:app --host 0.0.0.0 --port 8080 --reload