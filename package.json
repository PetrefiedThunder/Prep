--- conflicted
+++ resolved
@@ -8,12 +8,7 @@
     "start": "next start",
     "lint": "next lint",
     "type-check": "tsc --noEmit",
-<<<<<<< HEAD
-    "build:test": "rm -rf dist && tsc --project tsconfig.test.json",
-    "test": "npm run build:test && node --test dist/tests"
-=======
     "test": "node --test"
->>>>>>> c031824e
   },
   "dependencies": {
     "@stripe/stripe-js": "^8.5.3",
