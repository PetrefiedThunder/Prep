[build-system]
requires = ["setuptools>=68", "wheel"]
build-backend = "setuptools.build_meta"

[project]
name = "prep"
version = "0.1.0"
description = "Prep – Enterprise Compliance Orchestration"
readme = "README.md"
requires-python = ">=3.10"
authors = [{ name = "Prep Platform Automation" }]
license = { text = "MIT" }

dependencies = [
  "fastapi>=0.110.0",
  "SQLAlchemy>=2.0.30",
  "sqlalchemy[asyncio]>=2.0.29",
  "httpx>=0.25.0",
  "pyjwt>=2.9.0",
  "pyyaml>=6.0.0",
  "python-dateutil>=2.9.0",
  "pydantic>=2.5.0",
  "pdf2image>=1.17.0",
  "pillow>=9.0.0",
  "pytesseract>=0.3.10",
  "uvicorn[standard]>=0.29.0",
  "redis>=5.0.4",
  "asyncpg>=0.29.0",
  "stripe>=10.0.0",
  "boto3>=1.35.81",
  "WeasyPrint>=62.0",
  "psycopg[binary]>=3.2.1",
<<<<<<< HEAD
  "aiokafka>=0.10.0",
=======
  "prometheus-client>=0.20.0",
  "fpdf2>=2.7.9",
  "wiremock>=2.6.1",
>>>>>>> a8ad5093
]

[project.optional-dependencies]
dev = [
  "pytest==8.4.2",
  "hypothesis>=6.108.1",
  "ruff>=0.6.8",
  "mypy>=1.11.1",
]

[tool.setuptools]
packages = ["prep"]

[project.scripts]
prep-compliance = "prep.compliance.cli:main"

[tool.ruff]
line-length = 100
target-version = "py311"
select = ["E", "F", "I", "UP", "ASYNC"]
ignore = ["E501"]

[tool.ruff.lint.per-file-ignores]
"tests/**" = ["E402", "F401", "S101", "T201"]

[tool.mypy]
python_version = "3.11"
pretty = true
show_error_codes = true
warn_unused_ignores = true
ignore_missing_imports = true
namespace_packages = true
explicit_package_bases = true
check_untyped_defs = true
disallow_incomplete_defs = false
disallow_untyped_defs = false

[tool.pytest.ini_options]
addopts = "-q"
asyncio_mode = "strict"
pythonpath = ["."]
testpaths = ["tests"]<|MERGE_RESOLUTION|>--- conflicted
+++ resolved
@@ -30,13 +30,10 @@
   "boto3>=1.35.81",
   "WeasyPrint>=62.0",
   "psycopg[binary]>=3.2.1",
-<<<<<<< HEAD
   "aiokafka>=0.10.0",
-=======
   "prometheus-client>=0.20.0",
   "fpdf2>=2.7.9",
   "wiremock>=2.6.1",
->>>>>>> a8ad5093
 ]
 
 [project.optional-dependencies]
