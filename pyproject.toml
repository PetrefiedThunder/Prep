--- conflicted
+++ resolved
@@ -5,7 +5,6 @@
 [project]
 name = "prep"
 version = "0.1.0"
-<<<<<<< HEAD
 description = "Prep orchestration platform"
 readme = "README.md"
 requires-python = ">=3.10"
@@ -13,7 +12,6 @@
     "fastapi>=0.110",
     "pydantic>=2.6",
     "sqlalchemy>=2.0",
-=======
 description = "Prep enterprise compliance orchestration platform"
 readme = "README.md"
 requires-python = ">=3.10"
@@ -29,12 +27,10 @@
     "pydantic>=2.5.0",
     "uvicorn[standard]>=0.29.0",
     "redis>=5.0.4",
->>>>>>> 6395f058
 ]
 
 [project.optional-dependencies]
 dev = [
-<<<<<<< HEAD
     "mypy>=1.10",
     "pytest>=8.2",
     "pytest-asyncio>=0.23",
@@ -48,7 +44,6 @@
 [tool.setuptools.packages.find]
 include = ["prep*"]
 exclude = ["tests*"]
-=======
     "pytest>=8.2.0",
     "pytest-asyncio>=0.23.6",
     "hypothesis>=6.108.1",
@@ -61,5 +56,4 @@
 
 [tool.pytest.ini_options]
 addopts = "-q"
-pythonpath = ["."]
->>>>>>> 6395f058
+pythonpath = ["."]