--- conflicted
+++ resolved
@@ -26,13 +26,8 @@
     "@types/node": "^20.12.7",
     "@types/supertest": "^6.0.3",
     "@typescript-eslint/eslint-plugin": "^7.8.0",
-<<<<<<< HEAD
-    "@typescript-eslint/parser": "^8.47.0",
-    "eslint": "^8.57.0",
-=======
     "@typescript-eslint/parser": "^7.8.0",
     "eslint": "^9.39.1",
->>>>>>> 772098f8
     "eslint-config-prettier": "^9.1.0",
     "eslint-plugin-import": "^2.29.1",
     "jest": "^29.7.0",
