--- conflicted
+++ resolved
@@ -21,11 +21,7 @@
   },
   "devDependencies": {
     "@types/express": "^4.17.21",
-<<<<<<< HEAD
-    "@types/jest": "^29.5.14",
-=======
     "@types/jest": "^30.0.0",
->>>>>>> 4bd90d41
     "@types/jsonwebtoken": "^9.0.6",
     "@types/node": "^20.12.7",
     "@types/supertest": "^6.0.3",
