import json
from datetime import datetime, timedelta, timezone
from typing import Any, Dict, Iterable, List


class GDPRCCPACore:
    """Core utilities for GDPR and CCPA privacy compliance."""

    def __init__(self) -> None:
        self.config: Dict[str, Any] = {}
        self.records: List[Dict[str, Any]] = []
        self.is_valid: bool = False

    def load_config(self, config_path: str) -> None:
        """Load privacy compliance settings from file.

        The configuration must contain ``allowed_regions`` (list of region
        codes) and ``data_retention_days`` (positive integer). ``ValueError``
        is raised if the configuration is missing or malformed.
        """

        with open(config_path, "r", encoding="utf-8") as handle:
            config = json.load(handle)

        allowed_regions = config.get("allowed_regions")
        retention = config.get("data_retention_days")
        if not isinstance(allowed_regions, list) or not allowed_regions:
            raise ValueError("allowed_regions missing or invalid")
        if not isinstance(retention, int) or retention <= 0:
            raise ValueError("data_retention_days missing or invalid")

        self.config = config

    def validate(self, records: Iterable[Dict[str, Any]]) -> bool:
        """Validate data handling practices.

        Each record must include ``user_id``, ``region``, ``last_updated``
        (ISO formatted string) and ``consent`` set to ``True``. Regions must be
        listed in the configuration and the ``last_updated`` timestamp must not
        exceed the configured retention period.
        """

        if not self.config:
            raise ValueError("Configuration not loaded")

        records_list = list(records)

        allowed_regions = set(self.config["allowed_regions"])
        retention = timedelta(days=self.config["data_retention_days"])
        now = datetime.now(timezone.utc)

<<<<<<< HEAD
        for record in records_list:
=======
        records = list(records)
        for record in records:
>>>>>>> 40bd21a5
            if not record.get("consent"):
                self.is_valid = False
                return False

            region = record.get("region")
            if region not in allowed_regions:
                self.is_valid = False
                return False

            last_updated_str = record.get("last_updated")
            try:
<<<<<<< HEAD
                last_updated = datetime.fromisoformat(last_updated_str).astimezone(
                    timezone.utc
                )
=======
                last_updated = datetime.fromisoformat(last_updated_str).astimezone(timezone.utc)
>>>>>>> 40bd21a5
            except Exception:  # pragma: no cover - defensive
                self.is_valid = False
                return False

            if now - last_updated > retention:
                self.is_valid = False
                return False

<<<<<<< HEAD
        self.records = records_list
=======
        self.records = records
>>>>>>> 40bd21a5
        self.is_valid = True
        return True

    def generate_report(self) -> str:
        """Create a compliance assessment report."""

        if not self.records:
            raise ValueError("No records validated")

        return (
            f"Records checked: {len(self.records)}, "
            f"Compliant: {self.is_valid}"
        )<|MERGE_RESOLUTION|>--- conflicted
+++ resolved
@@ -49,12 +49,9 @@
         retention = timedelta(days=self.config["data_retention_days"])
         now = datetime.now(timezone.utc)
 
-<<<<<<< HEAD
         for record in records_list:
-=======
         records = list(records)
         for record in records:
->>>>>>> 40bd21a5
             if not record.get("consent"):
                 self.is_valid = False
                 return False
@@ -66,13 +63,10 @@
 
             last_updated_str = record.get("last_updated")
             try:
-<<<<<<< HEAD
                 last_updated = datetime.fromisoformat(last_updated_str).astimezone(
                     timezone.utc
                 )
-=======
                 last_updated = datetime.fromisoformat(last_updated_str).astimezone(timezone.utc)
->>>>>>> 40bd21a5
             except Exception:  # pragma: no cover - defensive
                 self.is_valid = False
                 return False
@@ -81,11 +75,8 @@
                 self.is_valid = False
                 return False
 
-<<<<<<< HEAD
         self.records = records_list
-=======
         self.records = records
->>>>>>> 40bd21a5
         self.is_valid = True
         return True
 
