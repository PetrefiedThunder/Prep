--- conflicted
+++ resolved
@@ -40,10 +40,8 @@
         exceed the configured retention period.
         """
 
-<<<<<<< HEAD
     def validate(self, records) -> bool:
         """Validate data handling practices."""
-=======
         if not self.config:
             raise ValueError("Configuration not loaded")
 
@@ -75,14 +73,11 @@
 
         self.records = records
         self.is_valid = True
->>>>>>> 0e401987
         return True
 
     def generate_report(self) -> str:
         """Create a compliance assessment report."""
-<<<<<<< HEAD
         return ""
-=======
 
         if not self.records:
             raise ValueError("No records validated")
@@ -90,5 +85,4 @@
         return (
             f"Records checked: {len(self.records)}, "
             f"Compliant: {self.is_valid}"
-        )
->>>>>>> 0e401987
+        )