--- conflicted
+++ resolved
@@ -51,12 +51,9 @@
         retention = timedelta(days=self.config["data_retention_days"])
         now = datetime.now(timezone.utc)
 
-<<<<<<< HEAD
         for record in records_list:
-=======
         records = list(records)
         for record in records:
->>>>>>> 116ac446
             if not record.get("consent"):
                 self.is_valid = False
                 return False
@@ -68,13 +65,10 @@
 
             last_updated_str = record.get("last_updated")
             try:
-<<<<<<< HEAD
                 last_updated = datetime.fromisoformat(last_updated_str).astimezone(
                     timezone.utc
                 )
-=======
                 last_updated = datetime.fromisoformat(last_updated_str).astimezone(timezone.utc)
->>>>>>> 116ac446
             except Exception:  # pragma: no cover - defensive
                 self.is_valid = False
                 return False
@@ -83,11 +77,8 @@
                 self.is_valid = False
                 return False
 
-<<<<<<< HEAD
         self.records = records_list
-=======
         self.records = records
->>>>>>> 116ac446
         self.is_valid = True
         return True
 
